service: amplify-${self:custom.stageVars.DEP_NAME}-object-access

frameworkVersion: '3'

package:
  exclude:
    - node_modules/**
    - venv/**

plugins:
  - serverless-offline
  - serverless-python-requirements
  - serverless-prune-plugin
  - serverless-deployment-bucket
  - serverless-iam-roles-per-function

custom:
  pythonRequirements:
    dockerizePip: true
    layer: true

  serverless-offline: 
    custom:
      config: ${file(../var/${self:provider.stage}-var.yml)} 

  stageVariables: ${file(../var/${self:provider.stage}-var.yml)} 
  stages:
    - dev
    - staging
    - prod
  pythonRequirements:
    dockerizePip: true
    layer: true    

  prune:
  automatic: true
  includeLayers: true
  number: 5  

  deploymentBucket:
    versioning: true
    accelerate: false
<<<<<<< HEAD
    accelerate: false
=======
>>>>>>> 995e42f4
    blockPublicAccess: true
    tags:
      - Key: Environment
        Value: ${self:provider.stage}

provider:
  name: aws
  runtime: python3.11
  stage: ${opt:stage, 'dev'}
  region: us-east-1
  versionFunctions: false
  logRetentionInDays: 365
  deploymentBucket:
    name: ${self:service}-${sls:stage}-deployment-bucket
    serverSideEncryption: AES256

  apiGateway:
    restApiId:
      Fn::ImportValue: !Sub "${sls:stage}-RestApiId"
    restApiRootResourceId:
      Fn::ImportValue: !Sub "${sls:stage}-RestApiRootResourceId"
  
            
functions:

  cognito_users_get_emails:
    handler: cognito_users.get_emails
    layers:
      - Ref: PythonRequirementsLambdaLayer    
    timeout: 15
    events:
      - http:
          path: /utilities/emails
          method: get
    environment: 
      COGNITO_USERS_TABLE: ${self:service}-${sls:stage}-cognito-users
      OAUTH_AUDIENCE: ${self:custom.stageVariables.OAUTH_AUDIENCE}
      OAUTH_ISSUER_BASE_URL: ${self:custom.stageVariables.OAUTH_ISSUER_BASE_URL}
      COGNITO_USER_POOL_ID: ${self:custom.stageVariables.COGNITO_USER_POOL_ID}
      ACCOUNTS_DYNAMO_TABLE: vu-amplify-${sls:stage}-accounts
    role: !GetAtt CognitoUsersGetEmailsRole.Arn

  get_cognito_amp_groups:
    handler: cognito_users.get_user_groups
    layers:
      - Ref: PythonRequirementsLambdaLayer
    timeout: 12   
    events:
      - http:
          path: /utilities/get_user_groups
          method: get
    environment: 
      COGNITO_USERS_TABLE: ${self:service}-${sls:stage}-cognito-users
      OAUTH_AUDIENCE: ${self:custom.stageVariables.OAUTH_AUDIENCE}
      OAUTH_ISSUER_BASE_URL: ${self:custom.stageVariables.OAUTH_ISSUER_BASE_URL}
      COGNITO_USER_POOL_ID: ${self:custom.stageVariables.COGNITO_USER_POOL_ID}
      ACCOUNTS_DYNAMO_TABLE: vu-amplify-${sls:stage}-accounts
    role: !GetAtt GetCognitoAmpGroupsRole.Arn

  in_cognito_amp_groups:
    handler: cognito_users.in_cognito_amplify_groups
    layers:
      - Ref: PythonRequirementsLambdaLayer
    timeout: 12
    events:
      - http:
          path: /utilities/in_cognito_amp_groups
          method: post
    environment:
      COGNITO_USERS_TABLE: ${self:service}-${sls:stage}-cognito-users
      OAUTH_AUDIENCE: ${self:custom.stageVariables.OAUTH_AUDIENCE}
      OAUTH_ISSUER_BASE_URL: ${self:custom.stageVariables.OAUTH_ISSUER_BASE_URL}
      COGNITO_USER_POOL_ID: ${self:custom.stageVariables.COGNITO_USER_POOL_ID}
      ACCOUNTS_DYNAMO_TABLE: vu-amplify-${sls:stage}-accounts
    role: !GetAtt CognitoAmpGroupsRole.Arn
  
  update_ojbect_perms:
    runtime: python3.11
    handler: object_access.update_object_permissions
    layers:
      - Ref: PythonRequirementsLambdaLayer
    timeout: 300
    events:
      - http:
          path: /utilities/update_object_permissions
          method: post
          cors: true
    environment:
      OAUTH_AUDIENCE: ${self:custom.stageVariables.OAUTH_AUDIENCE}
      OAUTH_ISSUER_BASE_URL: ${self:custom.stageVariables.OAUTH_ISSUER_BASE_URL}
      COGNITO_USER_POOL_ID: ${self:custom.stageVariables.COGNITO_USER_POOL_ID}
      OBJECT_ACCESS_DYNAMODB_TABLE: ${self:service}-${sls:stage}-object-access
      ACCOUNTS_DYNAMO_TABLE: vu-amplify-${sls:stage}-accounts
      API_KEYS_DYNAMODB_TABLE: ${self:service}-${sls:stage}-api-keys
      COST_CALCULATIONS_DYNAMO_TABLE: vu-amplify-${sls:stage}-cost-calculations
    role: !GetAtt UpdateObjectPermsRole.Arn


  can_access_objects:
    runtime: python3.11
    handler: object_access.can_access_objects
    layers:
      - Ref: PythonRequirementsLambdaLayer
    timeout: 15
    events:
      - http:
          path: /utilities/can_access_objects
          method: post
          cors: true
    environment:
      OAUTH_AUDIENCE: ${self:custom.stageVariables.OAUTH_AUDIENCE}
      OAUTH_ISSUER_BASE_URL: ${self:custom.stageVariables.OAUTH_ISSUER_BASE_URL}
      COGNITO_USER_POOL_ID: ${self:custom.stageVariables.COGNITO_USER_POOL_ID}    
      OBJECT_ACCESS_DYNAMODB_TABLE: ${self:service}-${sls:stage}-object-access
      ACCOUNTS_DYNAMO_TABLE: vu-amplify-${sls:stage}-accounts
      API_KEYS_DYNAMODB_TABLE: ${self:service}-${sls:stage}-api-keys
      COST_CALCULATIONS_DYNAMO_TABLE: vu-amplify-${sls:stage}-cost-calculations
    role: !GetAtt CanAccessObjectsRole.Arn           

  simulate_access:
    runtime: python3.11
    handler: object_access.simulate_access_to_objects
    layers:
      - Ref: PythonRequirementsLambdaLayer
    timeout: 15
    events:
      - http:
          path: /utilities/simulate_access_to_objects
          method: post
          cors: true
    environment:
      OAUTH_AUDIENCE: ${self:custom.stageVariables.OAUTH_AUDIENCE}
      OAUTH_ISSUER_BASE_URL: ${self:custom.stageVariables.OAUTH_ISSUER_BASE_URL}
      COGNITO_USER_POOL_ID: ${self:custom.stageVariables.COGNITO_USER_POOL_ID}
      OBJECT_ACCESS_DYNAMODB_TABLE: ${self:service}-${sls:stage}-object-access
      ACCOUNTS_DYNAMO_TABLE: vu-amplify-${sls:stage}-accounts
      API_KEYS_DYNAMODB_TABLE: ${self:service}-${sls:stage}-api-keys
      COST_CALCULATIONS_DYNAMO_TABLE: vu-amplify-${sls:stage}-cost-calculations
    role: !GetAtt SimulateAccessRole.Arn   
  
  sync_cognito_users:
    runtime: python3.11
    handler: cognito_users_sync.sync_users_to_dynamo
    timeout: 900
    layers:
      - Ref: PythonRequirementsLambdaLayer
    events:
      - schedule:
          rate: rate(5 minutes)
          enabled: true
    environment:
      COGNITO_USER_POOL_ID: ${self:custom.stageVariables.COGNITO_USER_POOL_ID}
      COGNITO_USERS_DYNAMODB_TABLE: ${self:service}-${sls:stage}-cognito-users
    role: !GetAtt SyncCognitoUsersRole.Arn


  create_ast_admin_group:
    handler: groups.create_group
    timeout: 12
    layers:
      - Ref: PythonRequirementsLambdaLayer
    events:
      - http:
          path: /groups/create
          method: post
          cors: true
    environment:
      OAUTH_AUDIENCE: ${self:custom.stageVariables.OAUTH_AUDIENCE}
      OAUTH_ISSUER_BASE_URL: ${self:custom.stageVariables.OAUTH_ISSUER_BASE_URL}
      COGNITO_USER_POOL_ID: ${self:custom.stageVariables.COGNITO_USER_POOL_ID}        
      COGNITO_USERS_TABLE: ${self:service}-${sls:stage}-cognito-users
      ACCOUNTS_DYNAMO_TABLE: vu-amplify-${sls:stage}-accounts
      AMPLIFY_GROUPS_DYNAMODB_TABLE: ${self:service}-${sls:stage}-amplify-groups
      AMPLIFY_GROUP_LOGS_DYNAMODB_TABLE: ${self:service}-${sls:stage}-amplify-group-logs
      API_KEYS_DYNAMODB_TABLE: ${self:service}-${sls:stage}-api-keys
    role: !GetAtt CreateAstAdminGroupRole.Arn
    
  update_members:
    handler: groups.update_members
    layers:
      - Ref: PythonRequirementsLambdaLayer
    timeout: 12
    events:
      - http:
          path: /groups/members/update
          method: post
          cors: true
    environment:
      OAUTH_AUDIENCE: ${self:custom.stageVariables.OAUTH_AUDIENCE}
      OAUTH_ISSUER_BASE_URL: ${self:custom.stageVariables.OAUTH_ISSUER_BASE_URL}
      COGNITO_USER_POOL_ID: ${self:custom.stageVariables.COGNITO_USER_POOL_ID}   
      COGNITO_USERS_TABLE: ${self:service}-${sls:stage}-cognito-users 
      AMPLIFY_GROUPS_DYNAMODB_TABLE: ${self:service}-${sls:stage}-amplify-groups
      AMPLIFY_GROUP_LOGS_DYNAMODB_TABLE: ${self:service}-${sls:stage}-amplify-group-logs
      ACCOUNTS_DYNAMO_TABLE: vu-amplify-${sls:stage}-accounts
<<<<<<< HEAD
      ASSISTANTS_API_BASE_URL: ${self:custom.stageVariables.ASSISTANTS_API_BASE_URL}
=======
      API_BASE_URL: ${self:custom.stageVariables.API_BASE_URL}
>>>>>>> 995e42f4

    role: !GetAtt UpdateMembersRole.Arn

  update_group_types:
    handler: groups.update_group_types
    layers:
      - Ref: PythonRequirementsLambdaLayer
    timeout: 12
    events:
      - http:
          path: /groups/types/update
          method: post
          cors: true
    environment:
      OAUTH_AUDIENCE: ${self:custom.stageVariables.OAUTH_AUDIENCE}
      OAUTH_ISSUER_BASE_URL: ${self:custom.stageVariables.OAUTH_ISSUER_BASE_URL}
      COGNITO_USER_POOL_ID: ${self:custom.stageVariables.COGNITO_USER_POOL_ID}        
      AMPLIFY_GROUPS_DYNAMODB_TABLE: ${self:service}-${sls:stage}-amplify-groups
      AMPLIFY_GROUP_LOGS_DYNAMODB_TABLE: ${self:service}-${sls:stage}-amplify-group-logs
      ACCOUNTS_DYNAMO_TABLE: vu-amplify-${sls:stage}-accounts
    role: !GetAtt UpdateGroupTypesRole.Arn

  update_member_permission:
    handler: groups.update_members_permission
    layers:
      - Ref: PythonRequirementsLambdaLayer
    timeout: 12
    events:
      - http:
          path: /groups/members/update_permissions
          method: post
          cors: true
    environment:
      OAUTH_AUDIENCE: ${self:custom.stageVariables.OAUTH_AUDIENCE}
      OAUTH_ISSUER_BASE_URL: ${self:custom.stageVariables.OAUTH_ISSUER_BASE_URL}
      COGNITO_USER_POOL_ID: ${self:custom.stageVariables.COGNITO_USER_POOL_ID}    
      AMPLIFY_GROUPS_DYNAMODB_TABLE: ${self:service}-${sls:stage}-amplify-groups
      AMPLIFY_GROUP_LOGS_DYNAMODB_TABLE: ${self:service}-${sls:stage}-amplify-group-logs
      COGNITO_USERS_TABLE: ${self:service}-${sls:stage}-cognito-users
      ACCOUNTS_DYNAMO_TABLE: vu-amplify-${sls:stage}-accounts 
    role: !GetAtt UpdateMemberPermissionRole.Arn

  list_groups:
    handler: groups.list_groups
    layers:
      - Ref: PythonRequirementsLambdaLayer
    timeout: 30
    events:
      - http:
          path: /groups/list
          method: get
          cors: true
    environment:
      OAUTH_AUDIENCE: ${self:custom.stageVariables.OAUTH_AUDIENCE}
      OAUTH_ISSUER_BASE_URL: ${self:custom.stageVariables.OAUTH_ISSUER_BASE_URL}
      COGNITO_USER_POOL_ID: ${self:custom.stageVariables.COGNITO_USER_POOL_ID}
      AMPLIFY_GROUPS_DYNAMODB_TABLE: ${self:service}-${sls:stage}-amplify-groups
      ACCOUNTS_DYNAMO_TABLE: vu-amplify-${sls:stage}-accounts
<<<<<<< HEAD
      ASSISTANTS_API_BASE_URL: ${self:custom.stageVariables.ASSISTANTS_API_BASE_URL}
=======
      API_BASE_URL: ${self:custom.stageVariables.API_BASE_URL}
>>>>>>> 995e42f4
      COGNITO_USERS_TABLE: ${self:service}-${sls:stage}-cognito-users
    role: !GetAtt ListGroupsRole.Arn
  
 
  update_assistants:
    handler: groups.update_assistants
    layers:
      - Ref: PythonRequirementsLambdaLayer
    timeout: 30
    events:
      - http:
          path: /groups/assistants/update
          method: post
          cors: true
    environment:
      OAUTH_AUDIENCE: ${self:custom.stageVariables.OAUTH_AUDIENCE}
      OAUTH_ISSUER_BASE_URL: ${self:custom.stageVariables.OAUTH_ISSUER_BASE_URL}
      AMPLIFY_GROUPS_DYNAMODB_TABLE: ${self:service}-${sls:stage}-amplify-groups
      AMPLIFY_GROUP_LOGS_DYNAMODB_TABLE: ${self:service}-${sls:stage}-amplify-group-logs
      ACCOUNTS_DYNAMO_TABLE: vu-amplify-${sls:stage}-accounts
<<<<<<< HEAD
      ASSISTANTS_API_BASE_URL: ${self:custom.stageVariables.ASSISTANTS_API_BASE_URL} 
=======
      API_BASE_URL: ${self:custom.stageVariables.API_BASE_URL}
>>>>>>> 995e42f4
      OBJECT_ACCESS_DYNAMODB_TABLE: ${self:service}-${sls:stage}-object-access
      HASH_FILES_DYNAMO_TABLE: vu-amplify-${sls:stage}-hash-files

    role: !GetAtt UpdateAssistantsRole.Arn
  
  delete_group:
    handler: groups.delete_group
    layers:
      - Ref: PythonRequirementsLambdaLayer
    timeout: 12
    events:
      - http:
          path: /groups/delete
          method: delete
          cors: true
    environment:
      OAUTH_AUDIENCE: ${self:custom.stageVariables.OAUTH_AUDIENCE}
      OAUTH_ISSUER_BASE_URL: ${self:custom.stageVariables.OAUTH_ISSUER_BASE_URL}
      COGNITO_USER_POOL_ID: ${self:custom.stageVariables.COGNITO_USER_POOL_ID}      
      AMPLIFY_GROUPS_DYNAMODB_TABLE: ${self:service}-${sls:stage}-amplify-groups
      AMPLIFY_GROUP_LOGS_DYNAMODB_TABLE: ${self:service}-${sls:stage}-amplify-group-logs
      ACCOUNTS_DYNAMO_TABLE: vu-amplify-${sls:stage}-accounts
<<<<<<< HEAD
      ASSISTANTS_API_BASE_URL: ${self:custom.stageVariables.ASSISTANTS_API_BASE_URL}
=======
>>>>>>> 995e42f4
      API_BASE_URL: ${self:custom.stageVariables.API_BASE_URL}
    role: !GetAtt DeleteGroupRole.Arn


resources:
  Resources:
    CognitoUsersGetEmailsPolicy:
      Type: AWS::IAM::ManagedPolicy
      Properties:
        PolicyDocument:
          Version: '2012-10-17'
          Statement:
            - Effect: Allow
              Action:
                - dynamodb:Scan
              Resource:
                - !Sub "arn:aws:dynamodb:${AWS::Region}:514391678313:table/${self:service}-${sls:stage}-cognito-users"
            - Effect: Allow
              Action:
                - dynamodb:GetItem   
              Resource:
                - !Sub "arn:aws:dynamodb:${AWS::Region}:514391678313:table/vu-amplify-${sls:stage}-accounts"

    CognitoUsersGetEmailsRole:
      Type: AWS::IAM::Role
      Properties:
        AssumeRolePolicyDocument:
          Version: '2012-10-17'
          Statement:
            - Effect: Allow
              Principal:
                Service:
                  - lambda.amazonaws.com
              Action:
                - sts:AssumeRole
        ManagedPolicyArns:
          - arn:aws:iam::aws:policy/service-role/AWSLambdaBasicExecutionRole        
          - !Ref CognitoUsersGetEmailsPolicy

    GetCognitoAmpGroupsPolicy:
      Type: AWS::IAM::ManagedPolicy
      Properties:
        PolicyDocument:
          Version: '2012-10-17'
          Statement:
            - Effect: Allow
              Action:
                - dynamodb:GetItem
              Resource:
                - !Sub "arn:aws:dynamodb:${self:provider.region}:514391678313:table/${self:service}-${sls:stage}-cognito-users"
                - !Sub "arn:aws:dynamodb:${self:provider.region}:514391678313:table/vu-amplify-${sls:stage}-accounts"

    GetCognitoAmpGroupsRole:
      Type: AWS::IAM::Role
      Properties:
        AssumeRolePolicyDocument:
          Version: '2012-10-17'
          Statement:
            - Effect: Allow
              Principal:
                Service:
                  - lambda.amazonaws.com
              Action: sts:AssumeRole
        ManagedPolicyArns:
          - arn:aws:iam::aws:policy/service-role/AWSLambdaBasicExecutionRole
          - !Ref GetCognitoAmpGroupsPolicy    

    CognitoAmpGroupsPolicy:
      Type: AWS::IAM::ManagedPolicy
      Properties:
        PolicyDocument:
          Version: '2012-10-17'
          Statement:
            - Effect: Allow
              Action:
                - dynamodb:GetItem
              Resource:
                - !Sub "arn:aws:dynamodb:${AWS::Region}:514391678313:table/${self:service}-${sls:stage}-cognito-users"
                - !Sub "arn:aws:dynamodb:${AWS::Region}:514391678313:table/vu-amplify-${sls:stage}-accounts"

    CognitoAmpGroupsRole:
      Type: AWS::IAM::Role
      Properties:
        AssumeRolePolicyDocument:
          Version: '2012-10-17'
          Statement:
            - Effect: Allow
              Principal:
                Service:
                  - lambda.amazonaws.com
              Action:
                - sts:AssumeRole
        ManagedPolicyArns:
          - arn:aws:iam::aws:policy/service-role/AWSLambdaBasicExecutionRole
          - !Ref CognitoAmpGroupsPolicy

    UpdateObjectPermsPolicy:
      Type: AWS::IAM::ManagedPolicy
      Properties:
        PolicyDocument:
          Version: '2012-10-17'
          Statement:
            - Effect: Allow
              Action:
                - dynamodb:GetItem
                - dynamodb:PutItem
                - dynamodb:UpdateItem
                - dynamodb:Query
              Resource:
                - !Sub "arn:aws:dynamodb:${AWS::Region}:514391678313:table/${self:service}-${sls:stage}-object-access"
            - Effect: Allow
              Action:
                - dynamodb:Query
                - dynamodb:UpdateItem
              Resource:
                - !Sub "arn:aws:dynamodb:${AWS::Region}:514391678313:table/${self:service}-${sls:stage}-api-keys"
                - !Sub "arn:aws:dynamodb:${AWS::Region}:514391678313:table/${self:service}-${sls:stage}-api-keys/index*"
            - Effect: Allow
              Action:
                - dynamodb:GetItem
              Resource:
                - !Sub "arn:aws:dynamodb:${AWS::Region}:514391678313:table/vu-amplify-${sls:stage}-accounts"
            - Effect: Allow
              Action:
                - dynamodb:Query
              Resource:    
                - !Sub "arn:aws:dynamodb:${AWS::Region}:514391678313:table/vu-amplify-${sls:stage}-cost-calculations"

    UpdateObjectPermsRole:
      Type: AWS::IAM::Role
      Properties:
        AssumeRolePolicyDocument:
          Version: '2012-10-17'
          Statement:
            - Effect: Allow
              Principal:
                Service:
                  - lambda.amazonaws.com
              Action:
                - sts:AssumeRole
        ManagedPolicyArns:
          - arn:aws:iam::aws:policy/service-role/AWSLambdaBasicExecutionRole
          - !Ref UpdateObjectPermsPolicy

    CanAccessObjectsPolicy:
      Type: AWS::IAM::ManagedPolicy
      Properties:
        PolicyDocument:
          Version: '2012-10-17'
          Statement:
            - Effect: Allow
              Action:
                - dynamodb:Query
                - dynamodb:UpdateItem
                - dynamodb:GetItem
              Resource:
                - "arn:aws:dynamodb:${self:provider.region}:514391678313:table/${self:service}-${sls:stage}-api-keys"
                - "arn:aws:dynamodb:${self:provider.region}:514391678313:table/${self:service}-${sls:stage}-api-keys/index*"
                - "arn:aws:dynamodb:${self:provider.region}:514391678313:table/${self:service}-${sls:stage}-object-access"
            - Effect: Allow
              Action:
                - dynamodb:Query
              Resource:
                - "arn:aws:dynamodb:${self:provider.region}:514391678313:table/vu-amplify-${sls:stage}-cost-calculations"
            - Effect: Allow
              Action:
                - dynamodb:GetItem
              Resource:
                - "arn:aws:dynamodb:${self:provider.region}:514391678313:table/vu-amplify-${sls:stage}-accounts"   
  
    CanAccessObjectsRole:
      Type: AWS::IAM::Role
      Properties:
        AssumeRolePolicyDocument:
          Version: '2012-10-17'
          Statement:
            - Effect: Allow
              Principal:
                Service:
                  - lambda.amazonaws.com
              Action: sts:AssumeRole
        ManagedPolicyArns:
          - arn:aws:iam::aws:policy/service-role/AWSLambdaBasicExecutionRole              
          - !Ref CanAccessObjectsPolicy

    SimulateAccessPolicy:
      Type: AWS::IAM::ManagedPolicy
      Properties:
        PolicyDocument:
          Version: '2012-10-17'
          Statement:
            - Effect: Allow
              Action:
                - dynamodb:Query
                - dynamodb:UpdateItem
                - dynamodb:GetItem
              Resource:
                - !Sub "arn:aws:dynamodb:${AWS::Region}:514391678313:table/${self:service}-${sls:stage}-api-keys"
                - !Sub "arn:aws:dynamodb:${AWS::Region}:514391678313:table/${self:service}-${sls:stage}-object-access"                
            - Effect: Allow
              Action:
                - dynamodb:Query
              Resource:
                - !Sub "arn:aws:dynamodb:${AWS::Region}:514391678313:table/vu-amplify-${sls:stage}-cost-calculations"
            - Effect: Allow
              Action:
                - dynamodb:GetItem
              Resource:
                - !Sub "arn:aws:dynamodb:${AWS::Region}:514391678313:table/vu-amplify-${sls:stage}-accounts"


    SimulateAccessRole:
      Type: AWS::IAM::Role
      Properties:
        AssumeRolePolicyDocument:
          Version: '2012-10-17'
          Statement:
            - Effect: Allow
              Principal:
                Service:
                  - lambda.amazonaws.com
              Action: sts:AssumeRole
        ManagedPolicyArns:
          - arn:aws:iam::aws:policy/service-role/AWSLambdaBasicExecutionRole
          - !Ref SimulateAccessPolicy

    SyncCognitoUsersPolicy:
      Type: AWS::IAM::ManagedPolicy
      DependsOn: CognitoUsersTable
      Properties:
        PolicyDocument:
          Version: '2012-10-17'
          Statement:
            - Effect: Allow
              Action:
                - cognito-idp:ListUsers
              Resource:
                - arn:aws:cognito-idp:${self:provider.region}:*:userpool/${self:custom.stageVariables.COGNITO_USER_POOL_ID}
            - Effect: Allow
              Action:
                - dynamodb:PutItem
                - dynamodb:GetItem
                - dynamodb:UpdateItem
              Resource:
                - !Sub "arn:aws:dynamodb:${AWS::Region}:514391678313:table/${self:service}-${sls:stage}-cognito-users"

    SyncCognitoUsersRole:
      Type: AWS::IAM::Role
      Properties:
        AssumeRolePolicyDocument:
          Version: '2012-10-17'
          Statement:
            - Effect: Allow
              Principal:
                Service:
                  - lambda.amazonaws.com
              Action: sts:AssumeRole
        ManagedPolicyArns:
          - arn:aws:iam::aws:policy/service-role/AWSLambdaBasicExecutionRole
          - !Ref SyncCognitoUsersPolicy

    CreateAstAdminGroupPolicy:
      Type: AWS::IAM::ManagedPolicy
      Properties:
        PolicyDocument:
          Version: '2012-10-17'
          Statement:
            - Effect: Allow
              Action:
                - dynamodb:GetItem
                - dynamodb:PutItem
                - dynamodb:UpdateItem
                - dynamodb:Query
              Resource:
                - !Sub "arn:aws:dynamodb:${AWS::Region}:514391678313:table/${self:service}-${sls:stage}-cognito-users"
                - !Sub "arn:aws:dynamodb:${AWS::Region}:514391678313:table/${self:service}-${sls:stage}-amplify-groups"
                - !Sub "arn:aws:dynamodb:${AWS::Region}:514391678313:table/${self:service}-${sls:stage}-amplify-group-logs"
            - Effect: Allow
              Action:
                - dynamodb:GetItem
              Resource:
                - !Sub "arn:aws:dynamodb:${AWS::Region}:514391678313:table/vu-amplify-${sls:stage}-accounts"
            - Effect: Allow
              Action:
                - dynamodb:PutItem
              Resource:
                - !Sub "arn:aws:dynamodb:${AWS::Region}:514391678313:table/${self:service}-${sls:stage}-api-keys"

    CreateAstAdminGroupRole:
      Type: AWS::IAM::Role
      Properties:
        AssumeRolePolicyDocument:
          Version: '2012-10-17'
          Statement:
            - Effect: Allow
              Principal:
                Service:
                  - lambda.amazonaws.com
              Action:
                - sts:AssumeRole
        ManagedPolicyArns:
          - arn:aws:iam::aws:policy/service-role/AWSLambdaBasicExecutionRole
          - !Ref CreateAstAdminGroupPolicy


    UpdateMembersPolicyDocument:
      Type: AWS::IAM::ManagedPolicy
      Properties:
        PolicyDocument:
          Version: '2012-10-17'
          Statement:
            - Effect: Allow
              Action:
                - dynamodb:GetItem
                - dynamodb:UpdateItem
              Resource:
                - !Sub "arn:aws:dynamodb:${AWS::Region}:514391678313:table/${self:service}-${sls:stage}-cognito-users"
                - !Sub "arn:aws:dynamodb:${AWS::Region}:514391678313:table/${self:service}-${sls:stage}-amplify-groups"
            - Effect: Allow
              Action:
                - dynamodb:PutItem
              Resource:
                - !Sub "arn:aws:dynamodb:${AWS::Region}:514391678313:table/${self:service}-${sls:stage}-amplify-group-logs"
            - Effect: Allow
              Action:
                - dynamodb:GetItem
              Resource:
                - !Sub "arn:aws:dynamodb:${AWS::Region}:514391678313:table/vu-amplify-${sls:stage}-accounts"

    UpdateMembersRole:
      Type: AWS::IAM::Role
      Properties:
        AssumeRolePolicyDocument:
          Version: '2012-10-17'
          Statement:
            - Effect: Allow
              Principal:
                Service:
                  - lambda.amazonaws.com
              Action:
                - sts:AssumeRole
        ManagedPolicyArns:
          - arn:aws:iam::aws:policy/service-role/AWSLambdaBasicExecutionRole
          - !Ref UpdateMembersPolicyDocument

    UpdateGroupTypesPolicy:
      Type: AWS::IAM::ManagedPolicy
      Properties:
        PolicyDocument:
          Version: '2012-10-17'
          Statement:
            - Effect: Allow
              Action:
                - dynamodb:GetItem
                - dynamodb:UpdateItem
              Resource:
                - !Sub "arn:aws:dynamodb:${AWS::Region}:514391678313:table/${self:service}-${sls:stage}-amplify-groups"
            - Effect: Allow
              Action:
                - dynamodb:PutItem
              Resource:
                - !Sub "arn:aws:dynamodb:${AWS::Region}:514391678313:table/${self:service}-${sls:stage}-amplify-group-logs"
            - Effect: Allow
              Action:
                - dynamodb:GetItem
              Resource:
                - !Sub "arn:aws:dynamodb:${AWS::Region}:514391678313:table/vu-amplify-${sls:stage}-accounts"

    UpdateGroupTypesRole:
      Type: AWS::IAM::Role
      Properties:
        AssumeRolePolicyDocument:
          Version: '2012-10-17'
          Statement:
            - Effect: Allow
              Principal:
                Service:
                  - lambda.amazonaws.com
              Action:
                - sts:AssumeRole
        ManagedPolicyArns:
          - arn:aws:iam::aws:policy/service-role/AWSLambdaBasicExecutionRole
          - !Ref UpdateGroupTypesPolicy

    UpdateMemberPermissionPolicy:
      Type: AWS::IAM::ManagedPolicy
      Properties:
        PolicyDocument:
          Version: '2012-10-17'
          Statement:
            - Effect: Allow
              Action:
                - dynamodb:GetItem
                - dynamodb:UpdateItem
              Resource:
                - !Sub "arn:aws:dynamodb:${AWS::Region}:514391678313:table/${self:service}-${sls:stage}-amplify-groups"
                - !Sub "arn:aws:dynamodb:${AWS::Region}:514391678313:table/${self:service}-${sls:stage}-cognito-users"
            - Effect: Allow
              Action:
                - dynamodb:PutItem
              Resource:
                - !Sub "arn:aws:dynamodb:${AWS::Region}:514391678313:table/${self:service}-${sls:stage}-amplify-group-logs"
            - Effect: Allow
              Action:
                - dynamodb:GetItem
              Resource:
                - !Sub "arn:aws:dynamodb:${AWS::Region}:514391678313:table/vu-amplify-${sls:stage}-accounts"

    UpdateMemberPermissionRole:
      Type: AWS::IAM::Role
      Properties:
        AssumeRolePolicyDocument:
          Version: '2012-10-17'
          Statement:
            - Effect: Allow
              Principal:
                Service: lambda.amazonaws.com
              Action: sts:AssumeRole
        ManagedPolicyArns:
          - arn:aws:iam::aws:policy/service-role/AWSLambdaBasicExecutionRole
          - !Ref UpdateMemberPermissionPolicy

    ListGroupsPolicy:
      Type: AWS::IAM::ManagedPolicy
      Properties:
        PolicyDocument:
          Version: '2012-10-17'
          Statement:
            - Effect: Allow
              Action:
                - dynamodb:Scan
                - dynamodb:UpdateItem
              Resource:
                - !Sub "arn:aws:dynamodb:${AWS::Region}:514391678313:table/${self:service}-${sls:stage}-amplify-groups"
            - Effect: Allow
              Action:
                - dynamodb:GetItem
              Resource:    
                - !Sub "arn:aws:dynamodb:${AWS::Region}:514391678313:table/vu-amplify-${sls:stage}-accounts"
                - !Sub "arn:aws:dynamodb:${AWS::Region}:514391678313:table/${self:service}-${sls:stage}-cognito-users"

    ListGroupsRole:
      Type: AWS::IAM::Role
      Properties:
        AssumeRolePolicyDocument:
          Version: '2012-10-17'
          Statement:
            - Effect: Allow
              Principal:
                Service:
                  - lambda.amazonaws.com
              Action:
                - sts:AssumeRole
        ManagedPolicyArns:
          - arn:aws:iam::aws:policy/service-role/AWSLambdaBasicExecutionRole
          - !Ref ListGroupsPolicy

    UpdateAssistantsPolicy:
      Type: AWS::IAM::ManagedPolicy
      Properties:
        PolicyDocument:
          Version: '2012-10-17'
          Statement:
            - Effect: Allow
              Action:
                - dynamodb:GetItem
                - dynamodb:UpdateItem
              Resource: 
                - !Sub "arn:aws:dynamodb:${AWS::Region}:514391678313:table/${self:service}-${sls:stage}-amplify-groups"
            - Effect: Allow
              Action:
                - dynamodb:PutItem
              Resource: 
                - !Sub "arn:aws:dynamodb:${AWS::Region}:514391678313:table/${self:service}-${sls:stage}-amplify-group-logs"
                - !Sub "arn:aws:dynamodb:${AWS::Region}:514391678313:table/${self:service}-${sls:stage}-object-access"
            - Effect: Allow
              Action:
                - dynamodb:GetItem
              Resource:
                - !Sub "arn:aws:dynamodb:${AWS::Region}:514391678313:table/vu-amplify-${sls:stage}-accounts"
                - !Sub "arn:aws:dynamodb:${AWS::Region}:514391678313:table/vu-amplify-${sls:stage}-hash-files"

    UpdateAssistantsRole:
      Type: AWS::IAM::Role
      Properties:
        AssumeRolePolicyDocument:
          Version: '2012-10-17'
          Statement:
            - Effect: Allow
              Principal:
                Service:
                  - lambda.amazonaws.com
              Action: sts:AssumeRole
        ManagedPolicyArns:
          - arn:aws:iam::aws:policy/service-role/AWSLambdaBasicExecutionRole
          - !Ref UpdateAssistantsPolicy
    
    DeleteGroupRole:
      Type: AWS::IAM::Role
      Properties:
        AssumeRolePolicyDocument:
          Version: '2012-10-17'
          Statement:
            - Effect: Allow
              Principal:
                Service:
                  - lambda.amazonaws.com
              Action: sts:AssumeRole
        ManagedPolicyArns:
          - arn:aws:iam::aws:policy/service-role/AWSLambdaBasicExecutionRole
          - !Ref DeleteGroupPolicy

    DeleteGroupPolicy:
      Type: AWS::IAM::ManagedPolicy
      Properties:
        PolicyDocument:
          Version: '2012-10-17'
          Statement:
            - Effect: Allow
              Action:
                - dynamodb:PutItem
              Resource: 
                - !Sub "arn:aws:dynamodb:${AWS::Region}:514391678313:table/${self:service}-${sls:stage}-amplify-group-logs"
            - Effect: Allow
              Action:
                - dynamodb:GetItem
                - dynamodb:DeleteItem
              Resource:
                - !Sub "arn:aws:dynamodb:${AWS::Region}:514391678313:table/${self:service}-${sls:stage}-amplify-groups"
            - Effect: Allow
              Action:
                - dynamodb:GetItem
              Resource:
                - !Sub "arn:aws:dynamodb:${AWS::Region}:514391678313:table/vu-amplify-${sls:stage}-accounts"     


      
        
    ObjectAccessTable:
      Type: 'AWS::DynamoDB::Table'
      Properties:
        BillingMode: PAY_PER_REQUEST
        TableName: ${self:service}-${sls:stage}-object-access
        PointInTimeRecoverySpecification:
          PointInTimeRecoveryEnabled: true
        SSESpecification:
          SSEEnabled: true
        AttributeDefinitions:
          - AttributeName: 'object_id'
            AttributeType: 'S'
          - AttributeName: 'principal_id'
            AttributeType: 'S'
        KeySchema:
          - AttributeName: 'object_id'
            KeyType: 'HASH'  # Partition key
          - AttributeName: 'principal_id'
            KeyType: 'RANGE'  # Sort key
        GlobalSecondaryIndexes:
          - IndexName: 'PrincipalIdIndex'
            KeySchema:
              - AttributeName: 'principal_id'
                KeyType: 'HASH'  # Partition key for the secondary index
            Projection:
              ProjectionType: 'ALL'
    
    CognitoUsersTable:
      Type: 'AWS::DynamoDB::Table'
      Properties:
        BillingMode: PAY_PER_REQUEST
        TableName: ${self:service}-${sls:stage}-cognito-users
        PointInTimeRecoverySpecification:
          PointInTimeRecoveryEnabled: true
        SSESpecification:
          SSEEnabled: true
        AttributeDefinitions:
          - AttributeName: 'user_id'
            AttributeType: 'S'
        KeySchema:
          - AttributeName: 'user_id'
            KeyType: 'HASH'   

    ApiKeyTable:
      Type: 'AWS::DynamoDB::Table'
      Properties:
        BillingMode: PAY_PER_REQUEST
        TableName: ${self:service}-${sls:stage}-api-keys
        PointInTimeRecoverySpecification:
          PointInTimeRecoveryEnabled: true
        SSESpecification:
          SSEEnabled: true        
        AttributeDefinitions:
          - AttributeName: 'api_owner_id'
            AttributeType: 'S'
          - AttributeName: 'apiKey'
            AttributeType: 'S' 
        KeySchema:
          - AttributeName: 'api_owner_id'
            KeyType: 'HASH'
        GlobalSecondaryIndexes:
          - IndexName: ApiKeyIndex
            KeySchema:
              - AttributeName: apiKey
                KeyType: HASH
            Projection:
              ProjectionType: 'ALL'          


    AmplifyGroupsTable:
      Type: 'AWS::DynamoDB::Table'
      Properties:
        BillingMode: PAY_PER_REQUEST
        TableName: ${self:service}-${sls:stage}-amplify-groups
        PointInTimeRecoverySpecification:
          PointInTimeRecoveryEnabled: true
        SSESpecification:
          SSEEnabled: true        
        AttributeDefinitions:
          - AttributeName: 'group_id'
            AttributeType: 'S'
        KeySchema:
          - AttributeName: 'group_id'
            KeyType: 'HASH'   


    AmplifyGroupLogTable:
      Type: AWS::DynamoDB::Table
      Properties:
        TableName: ${self:service}-${sls:stage}-amplify-group-logs
        BillingMode: PAY_PER_REQUEST
        PointInTimeRecoverySpecification:
          PointInTimeRecoveryEnabled: true
        SSESpecification:
          SSEEnabled: true        
        AttributeDefinitions:
          - AttributeName: "log_id"
            AttributeType: "S"
        KeySchema:
          - AttributeName: "log_id"
            KeyType: "HASH"      <|MERGE_RESOLUTION|>--- conflicted
+++ resolved
@@ -1,4 +1,5 @@
 service: amplify-${self:custom.stageVars.DEP_NAME}-object-access
+
 
 frameworkVersion: '3'
 
@@ -40,10 +41,6 @@
   deploymentBucket:
     versioning: true
     accelerate: false
-<<<<<<< HEAD
-    accelerate: false
-=======
->>>>>>> 995e42f4
     blockPublicAccess: true
     tags:
       - Key: Environment
@@ -239,11 +236,7 @@
       AMPLIFY_GROUPS_DYNAMODB_TABLE: ${self:service}-${sls:stage}-amplify-groups
       AMPLIFY_GROUP_LOGS_DYNAMODB_TABLE: ${self:service}-${sls:stage}-amplify-group-logs
       ACCOUNTS_DYNAMO_TABLE: vu-amplify-${sls:stage}-accounts
-<<<<<<< HEAD
-      ASSISTANTS_API_BASE_URL: ${self:custom.stageVariables.ASSISTANTS_API_BASE_URL}
-=======
       API_BASE_URL: ${self:custom.stageVariables.API_BASE_URL}
->>>>>>> 995e42f4
 
     role: !GetAtt UpdateMembersRole.Arn
 
@@ -302,11 +295,7 @@
       COGNITO_USER_POOL_ID: ${self:custom.stageVariables.COGNITO_USER_POOL_ID}
       AMPLIFY_GROUPS_DYNAMODB_TABLE: ${self:service}-${sls:stage}-amplify-groups
       ACCOUNTS_DYNAMO_TABLE: vu-amplify-${sls:stage}-accounts
-<<<<<<< HEAD
-      ASSISTANTS_API_BASE_URL: ${self:custom.stageVariables.ASSISTANTS_API_BASE_URL}
-=======
       API_BASE_URL: ${self:custom.stageVariables.API_BASE_URL}
->>>>>>> 995e42f4
       COGNITO_USERS_TABLE: ${self:service}-${sls:stage}-cognito-users
     role: !GetAtt ListGroupsRole.Arn
   
@@ -327,11 +316,7 @@
       AMPLIFY_GROUPS_DYNAMODB_TABLE: ${self:service}-${sls:stage}-amplify-groups
       AMPLIFY_GROUP_LOGS_DYNAMODB_TABLE: ${self:service}-${sls:stage}-amplify-group-logs
       ACCOUNTS_DYNAMO_TABLE: vu-amplify-${sls:stage}-accounts
-<<<<<<< HEAD
-      ASSISTANTS_API_BASE_URL: ${self:custom.stageVariables.ASSISTANTS_API_BASE_URL} 
-=======
       API_BASE_URL: ${self:custom.stageVariables.API_BASE_URL}
->>>>>>> 995e42f4
       OBJECT_ACCESS_DYNAMODB_TABLE: ${self:service}-${sls:stage}-object-access
       HASH_FILES_DYNAMO_TABLE: vu-amplify-${sls:stage}-hash-files
 
@@ -354,10 +339,6 @@
       AMPLIFY_GROUPS_DYNAMODB_TABLE: ${self:service}-${sls:stage}-amplify-groups
       AMPLIFY_GROUP_LOGS_DYNAMODB_TABLE: ${self:service}-${sls:stage}-amplify-group-logs
       ACCOUNTS_DYNAMO_TABLE: vu-amplify-${sls:stage}-accounts
-<<<<<<< HEAD
-      ASSISTANTS_API_BASE_URL: ${self:custom.stageVariables.ASSISTANTS_API_BASE_URL}
-=======
->>>>>>> 995e42f4
       API_BASE_URL: ${self:custom.stageVariables.API_BASE_URL}
     role: !GetAtt DeleteGroupRole.Arn
 
