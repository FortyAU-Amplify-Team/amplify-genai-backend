from common.permissions import get_permission_checker
import json
from jsonschema import validate
from jsonschema.exceptions import ValidationError
from common.encoders import CombinedEncoder
import logging

import os
import requests
from jose import jwt

from dotenv import load_dotenv

load_dotenv(dotenv_path=".env.local")

# Configure logging
logging.basicConfig(level=logging.INFO)
logger = logging.getLogger()

ALGORITHMS = ["RS256"]


class HTTPException(Exception):
    def __init__(self, status_code, message):
        super().__init__(message)
        self.status_code = status_code


class BadRequest(HTTPException):
    def __init__(self, message="Bad Request"):
        super().__init__(400, message)


class Unauthorized(HTTPException):
    def __init__(self, message="Unauthorized"):
        super().__init__(401, message)


class NotFound(HTTPException):
    def __init__(self, message="Not Found"):
        super().__init__(404, message)

update_object_permissions = {
    "type": "object",
    "properties": {
        "emailList": {
            "type": "array",
            "description": "An array of userids to update permissions for."
        },
        "dataSources": {
            "type": "array",
            "description": "A list of data sources to for permission updates."
        },
        "permissionLevel": {
            "type": "string",
            "description": "The permission level to set for the users."
        },
        "principalType": {
            "type": "string",
            "description": "The principal type to set for the users."
        },
        "objectType": {
            "type": "string",
            "description": "The object type to set for the object."
        },
        "policy": {
            "type": "string",
            "description": "Placehold for future fine grained policy map"
        }

    },
    "required": ["dataSources", "emailList", "permissionLevel"]
}

check_object_permissions = {
    "$schema": "http://json-schema.org/draft-07/schema#",
    "type": "object",
    "properties": {
        "dataSources": {
            "type": "object",
            "additionalProperties": {
                "type": "string"
            }
        }
    },
    "required": ["dataSources"]
}

simulate_access_to_objects = {
    "$schema": "http://json-schema.org/draft-07/schema#",
    "type": "object",
    "properties": {
        "objects": {
            "type": "object",
            "additionalProperties": {
                "type": "array",
                "items": {
                    "type": "string"
                }
            }
        }
    },
    "required": ["objects"]
}

create_cognito_group = {
    "$schema": "http://json-schema.org/draft-07/schema#",
    "type": "object",
    "properties": {
        "groupName": {
            "type": "string",
            "description": "The name of the group to create."
            },
        "groupDescription": {
            "type": "string",
            "description": "The description of the group to create."
        }
    },
    "required": ["groupName", "groupDescription"]
}

validators = {
    
    "/utilities/update_object_permissions": {
        "update_object_permissions": update_object_permissions
    },
    "/utilities/can_access_objects": {
        "can_access_objects": check_object_permissions
    },
    "/utilities/simulate_access_to_objects": {
        "simulate_access_to_objects": simulate_access_to_objects
    },
    "/utilities/create_cognito_group": {
    "create_cognito_grou": create_cognito_group
    }
}


def validate_data(name, op, data):
    if name in validators and op in validators[name]:
        schema = validators[name][op]
        try:
            validate(instance=data.get("data"), schema=schema)
            logger.info("Data validated for operation: %s", op)
        except ValidationError as e:
            logger.error("Validation error for operation: %s, error: %s", op, e)
            raise ValidationError(f"Invalid data: {e.message}")


def parse_and_validate(current_user, event, op, validate_body=True):
    data = {}
    if validate_body:
        try:
            data = json.loads(event['body']) if event.get('body') else {}
        except json.decoder.JSONDecodeError as e:
            logger.error("JSON Decode Error: %s", e)
            raise BadRequest("Unable to parse JSON body.")

    name = event['path']
    logger.info("Validating data for user: %s, event path: %s, operation: %s", current_user, name, op)
    
    if not name:
        logger.error("Invalid request, no event path provided")
        raise BadRequest("Unable to perform the operation, invalid request.")

    try:
        if validate_body:
            validate_data(name, op, data)
    except ValidationError as e:
        logger.error("Validation error: %s", e)
        raise BadRequest(e.message)

    permission_checker = get_permission_checker(current_user, name, op, data)

    if not permission_checker(current_user, data):
        logger.warning("User: %s does not have permission for operation: %s", current_user, op)
        raise Unauthorized("User does not have permission to perform the operation.")

    logger.info("User: %s has permission for operation: %s", current_user, op)
    return [name, data]


def validated(op, validate_body=True):
    def decorator(f):
        def wrapper(event, context):
            try:

                claims = get_claims(event, context)

                get_email = lambda text: text.split('_', 1)[1] if '_' in text else None
                current_user = get_email(claims['username'])

                print(f"User: {current_user}")
                username = claims['username']

                if current_user is None:
                    raise Unauthorized("User not found.")

                [name, data] = parse_and_validate(current_user, event, op, validate_body)
                result = f(event, context, current_user, name, data, username)
<<<<<<< HEAD
=======

                print(f"Result: {result}")
>>>>>>> d400b3a6

                return {
                    "statusCode": 200,
                    "body": json.dumps(result, cls=CombinedEncoder)
                }
            except HTTPException as e:
                return {
                    "statusCode": e.status_code,
                    "body": json.dumps({
                        "error": f"Error: {e.status_code} - {e}"
                    })
                }

        return wrapper

    return decorator


def get_claims(event, context):
    # https://cognito-idp.<Region>.amazonaws.com/<userPoolId>/.well-known/jwks.json

    oauth_issuer_base_url = os.getenv('OAUTH_ISSUER_BASE_URL')
    oauth_audience = os.getenv('OAUTH_AUDIENCE')

    jwks_url = f'{oauth_issuer_base_url}/.well-known/jwks.json'
    jwks = requests.get(jwks_url).json()

    token = None
    normalized_headers = {k.lower(): v for k, v in event['headers'].items()}
    authorization_key = 'authorization'

    if authorization_key in normalized_headers:
        parts = normalized_headers[authorization_key].split()

        if len(parts) == 2:
            scheme, token = parts
            if scheme.lower() != 'bearer':
                token = None

    if not token:
        raise Unauthorized("No Access Token Found")

    header = jwt.get_unverified_header(token)
    rsa_key = {}
    for key in jwks["keys"]:
        if key["kid"] == header["kid"]:
            rsa_key = {
                "kty": key["kty"],
                "kid": key["kid"],
                "use": key["use"],
                "n": key["n"],
                "e": key["e"]
            }

    if rsa_key:
        payload = jwt.decode(
            token,
            rsa_key,
            algorithms=ALGORITHMS,
            audience=oauth_audience,
            issuer=oauth_issuer_base_url
        )
        return payload
    else:
        print("No RSA Key Found, likely an invalid OAUTH_ISSUER_BASE_URL")

    raise Unauthorized("No Valid Access Token Found")<|MERGE_RESOLUTION|>--- conflicted
+++ resolved
@@ -198,11 +198,8 @@
 
                 [name, data] = parse_and_validate(current_user, event, op, validate_body)
                 result = f(event, context, current_user, name, data, username)
-<<<<<<< HEAD
-=======
 
                 print(f"Result: {result}")
->>>>>>> d400b3a6
 
                 return {
                     "statusCode": 200,
