--- conflicted
+++ resolved
@@ -43,12 +43,8 @@
     COST_CALCULATIONS_DYNAMO_TABLE: amplify-${self:custom.stageVars.DEP_NAME}-lambda-${sls:stage}-cost-calculations
     S3_API_DOCUMENTATION_BUCKET: ${self:service}-${sls:stage}-documentation-bucket
     LAMBDA_API_IAM_POLICY_NAME: ${self:service}-${sls:stage}-iam-policy
-<<<<<<< HEAD
     IDP_PREFIX: ${self:custom.stageVars.IDP_PREFIX}
-
-=======
-    API_BASE_URL: ${self:custom.stageVariables.API_BASE_URL}
->>>>>>> f46b4f8d
+    API_BASE_URL: ${self:custom.stageVars.API_BASE_URL}
 
   iam:
     role:
