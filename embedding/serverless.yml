--- conflicted
+++ resolved
@@ -104,10 +104,7 @@
         - arn:aws:iam::aws:policy/service-role/AWSLambdaBasicExecutionRole
         - !Ref EmbeddingIAMPolicy
 
-<<<<<<< HEAD
-=======
-
->>>>>>> 01f39f60
+
 functions:
 
   queue_document_for_embedding:
@@ -216,10 +213,7 @@
                 - "arn:aws:secretsmanager:us-east-1:514391678313:secret:aws/ses/credentials-i82Vzw"
                 - ${self:provider.environment.LLM_ENDPOINTS_SECRETS_NAME_ARN}
                 - "arn:aws:s3:::${self:custom.stageVariables.S3_RAG_CHUNKS_BUCKET_NAME}/*"
-<<<<<<< HEAD
               # - !GetAtt RagPostgresDbCluster.DBClusterArn
-=======
->>>>>>> 01f39f60
                 - !GetAtt RagPostgresDbCluster2.DBClusterArn
                 - !Ref RagPostgresDbSecret
                 - "arn:aws:dynamodb:${self:provider.region}:514391678313:table/vu-amplify-${self:provider.stage}-user-files"
@@ -239,7 +233,6 @@
                 - "arn:aws:dynamodb:${self:provider.region}:514391678313:table/vu-amplify-object-access-${sls:stage}-object-access"
                 - "arn:aws:sqs:${self:provider.region}:514391678313:${self:service}-${sls:stage}-embedding-chunks-index-queue"
                 - "arn:aws:sqs:${self:provider.region}:514391678313:${self:service}-${sls:stage}-embedding-chunks-index-dlq"
-<<<<<<< HEAD
   
           
 #    RagPostgresDbCluster:
@@ -280,8 +273,6 @@
 #        DBInstanceClass: db.serverless
 #        DBClusterIdentifier: !Ref RagPostgresDbCluster
 
-=======
->>>>>>> 01f39f60
       
 
     RagPostgresDbSubnetGroup:
@@ -360,11 +351,7 @@
     RagPostgresDbCluster2:
       Type: AWS::RDS::DBCluster
       DependsOn: RagPostgresDbSecurityGroup
-<<<<<<< HEAD
-      DeletionPolicy: Snapshot    
-=======
       DeletionPolicy: Snapshot
->>>>>>> 01f39f60
       Properties:
         DeletionProtection: true
         DatabaseName: ${self:provider.environment.RAG_POSTGRES_DB_NAME}
