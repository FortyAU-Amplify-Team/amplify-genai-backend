--- conflicted
+++ resolved
@@ -22,6 +22,7 @@
 pg_user = os.environ['RAG_POSTGRES_DB_USERNAME']
 pg_database = os.environ['RAG_POSTGRES_DB_NAME']
 rag_pg_password = os.environ['RAG_POSTGRES_DB_SECRET']
+embedding_provider = os.environ['EMBEDDING_PROVIDER']
 embedding_provider = os.environ['EMBEDDING_PROVIDER']
 qa_model_name = os.environ['QA_MODEL_NAME']
 api_version = os.environ['API_VERSION']
@@ -249,17 +250,6 @@
         return {"error": error}
 
 
-<<<<<<< HEAD
-=======
-    embedding_result = generate_embeddings(content, embedding_provider)
-    if embedding_result["success"]:
-        embeddings = embedding_result["data"]
-        content_vector_token_count = embedding_result["token_count"]
-        print(f"Vector Token Count: {content_vector_token_count}")
-    else:
-        raise Exception(embedding_result["error"])
-    
->>>>>>> 72b3fe9a
     # Step 1: Get documents related to the user input from the database
     related_docs = get_top_similar_docs(embeddings, src_ids, limit)
 
