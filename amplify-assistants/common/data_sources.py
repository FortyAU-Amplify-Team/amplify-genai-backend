<<<<<<< HEAD

#Copyright (c) 2024 Vanderbilt University  
#Authors: Jules White, Allen Karns, Karely Rodriguez, Max Moundas

import os

=======
import os
import copy
>>>>>>> 995e42f4
import boto3
from boto3.dynamodb.types import TypeDeserializer


def extract_key(source):
    # Look for a :// protocol separator and extract everyting after it
    return source.split("://")[1] if "://" in source else source


def translate_user_data_sources_to_hash_data_sources(data_sources):
    dynamodb_client = boto3.client('dynamodb')
    hash_files_table_name = os.environ['HASH_FILES_DYNAMO_TABLE']
<<<<<<< HEAD
    hash_files_table_name = os.environ['HASH_FILES_DYNAMO_TABLE']
=======
>>>>>>> 995e42f4
    type_deserializer = TypeDeserializer()

    translated_data_sources = []

    for ds in data_sources:
        key = ds['id']

        try:
            if ("image/" in ds['type']):
                ds['id'] = extract_key(ds['id']) 
                translated_data_sources.append(ds)
                continue

            if key.startswith("s3://"):
                key = extract_key(key)

            response = dynamodb_client.get_item(
                TableName=hash_files_table_name,
                Key={
                    'id': {'S': key}
                }
            )
<<<<<<< HEAD
            response = dynamodb_client.get_item(
                TableName=hash_files_table_name,
                Key={
                    'id': {'S': key}
                }
            )
=======
>>>>>>> 995e42f4

            item = response.get('Item')
            if item:
                deserialized_item = {k: type_deserializer.deserialize(v) for k, v in item.items()}
                ds['id'] =  deserialized_item['textLocationKey']
<<<<<<< HEAD
            item = response.get('Item')
            if item:
                deserialized_item = {k: type_deserializer.deserialize(v) for k, v in item.items()}
                ds['id'] =  deserialized_item['textLocationKey']
=======
>>>>>>> 995e42f4
        except Exception as e:
            print(e)
            pass

        translated_data_sources.append(ds)

    return [ds for ds in translated_data_sources if ds is not None]




def get_data_source_keys(data_sources):
    print("Get keys from data sources")
    data_sources_keys = []
    for i in range(len(data_sources)):
        ds = data_sources[i]
        if ('metadata' in ds and "image/" in ds['type']):
            data_sources_keys.append(ds['id'])
            continue
        # print("current datasource: ", ds)
        key = ''
        if (ds['id'].startswith("global/")):
            key = ds['id']
        else:
            if (ds["id"].startswith("s3://global/")):
                key = extract_key(ds['id'])
            else:
                ds_copy = copy.deepcopy(ds)
                # Assistant attached data sources tends to have id vals of uuids vs they key we need
                if ('key' in ds):
                    ds_copy['id'] = ds["key"]

                key = translate_user_data_sources_to_hash_data_sources([ds_copy])[0]['id']  # cant

            print("Updated Key: ", key)

        if (not key): return {'success': False, 'error': 'Could not extract key'}
        data_sources_keys.append(key)

    print("Datasource Keys: ", data_sources_keys)
    return data_sources_keys<|MERGE_RESOLUTION|>--- conflicted
+++ resolved
@@ -1,14 +1,9 @@
-<<<<<<< HEAD
 
 #Copyright (c) 2024 Vanderbilt University  
 #Authors: Jules White, Allen Karns, Karely Rodriguez, Max Moundas
 
 import os
-
-=======
-import os
 import copy
->>>>>>> 995e42f4
 import boto3
 from boto3.dynamodb.types import TypeDeserializer
 
@@ -21,10 +16,6 @@
 def translate_user_data_sources_to_hash_data_sources(data_sources):
     dynamodb_client = boto3.client('dynamodb')
     hash_files_table_name = os.environ['HASH_FILES_DYNAMO_TABLE']
-<<<<<<< HEAD
-    hash_files_table_name = os.environ['HASH_FILES_DYNAMO_TABLE']
-=======
->>>>>>> 995e42f4
     type_deserializer = TypeDeserializer()
 
     translated_data_sources = []
@@ -47,27 +38,11 @@
                     'id': {'S': key}
                 }
             )
-<<<<<<< HEAD
-            response = dynamodb_client.get_item(
-                TableName=hash_files_table_name,
-                Key={
-                    'id': {'S': key}
-                }
-            )
-=======
->>>>>>> 995e42f4
 
             item = response.get('Item')
             if item:
                 deserialized_item = {k: type_deserializer.deserialize(v) for k, v in item.items()}
                 ds['id'] =  deserialized_item['textLocationKey']
-<<<<<<< HEAD
-            item = response.get('Item')
-            if item:
-                deserialized_item = {k: type_deserializer.deserialize(v) for k, v in item.items()}
-                ds['id'] =  deserialized_item['textLocationKey']
-=======
->>>>>>> 995e42f4
         except Exception as e:
             print(e)
             pass
