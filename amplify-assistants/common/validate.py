from common.permissions import get_permission_checker
import json
from jsonschema import validate
from jsonschema.exceptions import ValidationError
from common.encoders import CombinedEncoder
from boto3.dynamodb.conditions import Key

import os
import requests
from jose import jwt

from dotenv import load_dotenv

import boto3
from datetime import datetime
import re

load_dotenv(dotenv_path=".env.local")

ALGORITHMS = ["RS256"]


class HTTPException(Exception):
    def __init__(self, status_code, message):
        super().__init__(message)
        self.status_code = status_code


class BadRequest(HTTPException):
    def __init__(self, message="Bad Request"):
        super().__init__(400, message)


class Unauthorized(HTTPException):
    def __init__(self, message="Unauthorized"):
        super().__init__(401, message)


class NotFound(HTTPException):
    def __init__(self, message="Not Found"):
        super().__init__(404, message)


delete_assistant_schema = {
    "type": "object",
    "properties": {
        "assistantId": {
            "type": "string",
            "description": "The public id of the assistant"
        },
        "removePermsForUsers": {
            "type": "array",
            "description": "A list of user who have access to this ast",
            "items": {
                "type": "string"
            }
        }
    },
    "required": ["assistantId"]
}

create_assistant_schema = {
    "type": "object",
    "properties": {
        "name": {
            "type": "string",
            "description": "The name of the item"
        },
        "description": {
            "type": "string",
            "description": "A brief description of the item"
        },
        "assistantId": {
            "type": "string",
            "description": "The public id of the assistant"
        },
        "tags": {
            "type": "array",
            "description": "A list of tags associated with the item",
            "items": {
                "type": "string"
            }
        },
        "instructions": {
            "type": "string",
            "description": "Instructions related to the item"
        },
        "disclaimer": {
            "type": "string",
            "description": "Appended assistant response disclaimer related to the item"
        },
        "uri": {
            "oneOf": [
                {
                    "type": "string",
                    "description": "The endpoint that receives requests for the assistant"
                },
                {
                    "type": "null"
                }
            ]
        },
        "dataSources": {
            "type": "array",
            "description": "A list of data sources",
            "items": {
                "type": "object",
                "properties": {
                    "id": {
                        "type": "string",
                        "description": "The key of the data source"
                    }
                }
            }
        },
    },
    "required": ["name", "description", "tags", "instructions", "dataSources"]
}


create_code_interpreter_assistant_schema = {
    "type": "object",
    "properties": {
        "name": {
            "type": "string",
            "description": "The name of the item"
        },
        "description": {
            "type": "string",
            "description": "A brief description of the item"
        },
        "tags": {
            "type": "array",
            "description": "A list of tags associated with the item",
            "items": {
                "type": "string"
            }
        },
        "instructions": {
            "type": "string",
            "description": "Instructions related to the item"
        },
        "dataSources": {
            "type": "array",
            "description": "A list of data sources keys",
            "items": {
                "type": "string"
            }
        },
    
    },
    "required": ["name", "description", "tags", "instructions", "dataSources"]
}

share_assistant_schema = {
    "type": "object",
    "properties": {
        "assistantId": {"type": "string", "description": "Code interpreter Assistant Id",},
        "recipientUsers": {"type": "array", "items": {"type": "string"}},
        "accessType": {"type": "string"},
        "policy": {"type": "string", "default": ""},
        "note": {"type": "string"},
        "shareToS3": {"type": "boolean"}
    },
    "required": ["assistantId", "recipientUsers"],
    "additionalProperties": False
}


chat_assistant_schema = {
    "type": "object",
    "properties": {
        "assistantId": {
            "type": "string"
        },
        "accountId": {
            "type": "string"
        },
        "requestId": {
            "type": "string"
        },
        "threadId" : {
            "type": ["string", 'null']
        },
        "messages": {
            "anyOf": [
                { # Messages through amplify 
                    "type": "array",
                    "items": {
                        "type": "object",
                        "additionalProperties": True,
                        "properties": {
                            "id": {
                                "type": "string"
                            },
                            "content": {
                                "type": "string"
                            },
                            "role": {
                                "type": "string"
                            },
                            "type": {
                                "type": "string"
                            },
                            "data": {
                                "type": "object",
                                "additionalProperties": True
                            },
                            "codeInterpreterMessageData": {
                                "type": "object",
                                "properties": {
                                    "threadId": {"type": "string"},
                                    "role": {"type": "string"},
                                    "textContent": {"type": "string"},
                                    "content": {
                                        "type": "array",
                                        "items": {
                                            "type": "object",
                                            "properties": {
                                                "type": {
                                                    "enum": ["image_file", "file", "application/pdf", "text/csv", "image/png"]
                                                },
                                                "values": {
                                                    "type": "object",
                                                    "properties": {
                                                        "file_key": {"type": "string"},
                                                        "presigned_url": {"type": "string"},
                                                        "file_key_low_res": {"type": "string"},
                                                        "presigned_url_low_res": {"type": "string"},
                                                        "file_size": {"type": "integer"}
                                                    },
                                                    "required": ["file_key", "presigned_url"],
                                                    "additionalProperties": False
                                                }
                                            },
                                            "required": ["type", "values"]
                                        }
                                    }
                                },
                                "required": []
                            }
                        },
                        "required": ["id", "content", "role"]
                    }
                }
                , 
                { # messages from API 
                    "type": "array",
                    "items": {
                        "type": "object",
                        "properties": {
                            "content": {
                                "type": "string"
                            },
                            "role": {
                                "type": "string",
                                "enum": ["user", "assistant"]
                
                            },
                            "dataSourceIds" : {
                                "type": "array",
                                "items": {
                                    "type": "string"
                                }
                            }
                            
                        },
                        "required": ["content", "role"]
                    }
                }
            ]
        },

    
    },
    "required": ["assistantId", "messages"]
}



download_ci_files_schema = {
    "type": "object",
    "properties": {
        "key": {
            "type": "string",
            "description": "Key."
        },
        "fileName": {
            "type": "string",
            "description": "optional file name"
        }
    },
    "required": ["key"]
}

remove_astp_perms_schema = {
     "type": "object",
    "properties": {
        "assistant_public_id": {
            "type": "string",
            "description": "astp assistantId."
        },
        "users": {
            "type": "array",
            "description": "Remove astp permissions for each user",
            "items": {
                "type": "string"
            }
        }
    },
    "required": ["assistant_public_id", "users"]
}


"""
Every service must define the permissions for each operation here. 
The permission is related to a request path and to a specific operation.
"""
validators = {
    "/assistant/create": {
        "create": create_assistant_schema
    },
    "/assistant/delete": {
        "delete": delete_assistant_schema
    },
    "/assistant/share": {
        "share_assistant": share_assistant_schema
    },
    "/assistant/list" : {
        "list": {} # Get 
    },
    "/assistant/chat_with_code_interpreter": {
        "chat": chat_assistant_schema
    },
    "/": {
        "chat": chat_assistant_schema
    },
    "/assistant/create/codeinterpreter": {
        "create": create_code_interpreter_assistant_schema
    },
    "/assistant/files/download/codeinterpreter": {
        "download": download_ci_files_schema
    },
    "/assistant/openai/thread/delete": {
        "delete" :{}
    },
    "/assistant/openai/delete": {
        "delete" :{}
    },
    "/assistant/remove_astp_permissions": {
        "remove_astp_permissions": remove_astp_perms_schema
    }

}

api_validators = {
    "/assistant/create": {
        "create": create_assistant_schema
    },
    "/assistant/delete": {
        "delete": delete_assistant_schema
    },
    "/assistant/share": {
        "share_assistant": share_assistant_schema
    },
    "/assistant/list" : {
        "list": {} # Get 
    },
    "/assistant/chat_with_code_interpreter": {
        "chat": chat_assistant_schema
    },
    # "/": {
    #     "chat": chat_assistant_schema
    # },
    "/assistant/create/codeinterpreter": {
        "create": create_code_interpreter_assistant_schema
    },
    "/assistant/files/download/codeinterpreter": {
        "download": download_ci_files_schema
    },
     "/assistant/openai/thread/delete": {
        "delete" :{}
    },
    "/assistant/openai/delete": {
        "delete" :{}
    },
    "/assistant/remove_astp_permissions": {
        "remove_astp_permissions": remove_astp_perms_schema
    }
}


def validate_data(name, op, data, api_accessed):
    validator = api_validators if api_accessed else validators
    if name in validator and op in validator[name]:
        schema = validator[name][op]
        try:
            validate(instance=data.get("data"), schema=schema)
        except ValidationError as e:
            print(e)
            raise ValidationError(f"Invalid data: {e.message}")
        print("Data validated")
    else:
        print(f"Invalid data or path: {name} - op:{op} - data: {data}")
        raise Exception("Invalid data or path")


def parse_and_validate(current_user, event, op, api_accessed, validate_body=True):
    data = {}
    if validate_body:
        try:
            data = json.loads(event['body']) if event.get('body') else {}
        except json.decoder.JSONDecodeError as e:
            raise BadRequest("Unable to parse JSON body.")

    name = event['path'] if event.get('path') else '/'

    if not name:
        raise BadRequest("Unable to perform the operation, invalid request.")

    try:
        if validate_body:
            validate_data(name, op, data, api_accessed)
    except ValidationError as e:
        raise BadRequest(e.message)

    permission_checker = get_permission_checker(current_user, name, op, data)

    if not permission_checker(current_user, data):
        # Return a 403 Forbidden if the user does not have permission to append data to this item
        raise Unauthorized("User does not have permission to perform the operation.")

    return [name, data]


def validated(op, validate_body=True):
    def decorator(f):
        def wrapper(event, context):
            try:

                token = parseToken(event)
                api_accessed = token[:4] == 'amp-'

                claims = api_claims(event, context, token) if (api_accessed) else get_claims(event, context, token)

                current_user = claims['username']
                print(f"User: {current_user}")
                if current_user is None:
                    raise Unauthorized("User not found.")

                [name, data] = parse_and_validate(current_user, event, op, api_accessed, validate_body)

                data['access_token'] = token
                data['account'] = claims['account']
                data['allowed_access'] = claims['allowed_access']
                data['api_accessed'] = api_accessed
            

                result = f(event, context, current_user, name, data)

                return {
                    "statusCode": 200,
                    "body": json.dumps(result, cls=CombinedEncoder)
                }
            except HTTPException as e:
                return {
                    "statusCode": e.status_code,
                    "body": json.dumps({
                        "error": f"Error: {e.status_code} - {e}"
                    })
                }

        return wrapper

    return decorator


def get_claims(event, context, token):
    # https://cognito-idp.<Region>.amazonaws.com/<userPoolId>/.well-known/jwks.json

    oauth_issuer_base_url = os.getenv('OAUTH_ISSUER_BASE_URL')
    oauth_audience = os.getenv('OAUTH_AUDIENCE')

    jwks_url = f'{oauth_issuer_base_url}/.well-known/jwks.json'
    jwks = requests.get(jwks_url).json()

    header = jwt.get_unverified_header(token)
    rsa_key = {}
    for key in jwks["keys"]:
        if key["kid"] == header["kid"]:
            rsa_key = {
                "kty": key["kty"],
                "kid": key["kid"],
                "use": key["use"],
                "n": key["n"],
                "e": key["e"]
            }

    if rsa_key:
        payload = jwt.decode(
            token,
            rsa_key,
            algorithms=ALGORITHMS,
            audience=oauth_audience,
            issuer=oauth_issuer_base_url
        )

        get_email = lambda text: text.split('_', 1)[1] if '_' in text else None

        user = get_email(payload['username'])

        # grab deafault account from accounts table 
        dynamodb = boto3.resource('dynamodb')
        accounts_table_name = os.getenv('ACCOUNTS_DYNAMO_TABLE')
        if not accounts_table_name:
            raise ValueError("ACCOUNTS_DYNAMO_TABLE is not provided.")

        table = dynamodb.Table(accounts_table_name)
        account = None
        try:
            response = table.get_item(Key={'user': user})
            if 'Item' not in response:
                raise ValueError(f"No item found for user: {user}")

            accounts = response['Item'].get('accounts', [])
            for acct in accounts:
                if acct['isDefault']:
                    account = acct['id']
                    
        except Exception as e:
            print(f"Error retrieving default account: {e}")

        if (not account):
            print("setting account to general_account")
            account = 'general_account'   

        payload['account'] = account
        payload['username'] = user
        # Here we can established the allowed access according to the feature flags in the future
        # For now it is set to full_access, which says they can do the operation upon entry of the validated function
        # current access types include: asssistants, share, dual_embedding, chat, file_upload
        payload['allowed_access'] =  ['full_access']
        return payload
    else:
        print("No RSA Key Found, likely an invalid OAUTH_ISSUER_BASE_URL")

    raise Unauthorized("No Valid Access Token Found")



def parseToken(event):
    token = None
    normalized_headers = {k.lower(): v for k, v in event['headers'].items()}
    authorization_key = 'authorization'

    if authorization_key in normalized_headers:
        parts = normalized_headers[authorization_key].split()

        if len(parts) == 2:
            scheme, token = parts
            if scheme.lower() != 'bearer':
                token = None

    if not token:
        raise Unauthorized("No Access Token Found")
    
    return token


def api_claims(event, context, token):
    print("API route was taken")

    # Set up DynamoDB connection
    dynamodb = boto3.resource('dynamodb')
    api_keys_table_name = os.getenv('API_KEYS_DYNAMODB_TABLE')
    if not api_keys_table_name:
        raise ValueError("API_KEYS_DYNAMODB_TABLE is not provided.")

    table = dynamodb.Table(api_keys_table_name)

    try:
        # Retrieve item from DynamoDB
        response = table.query(
            IndexName='ApiKeyIndex',
            KeyConditionExpression='apiKey = :apiKeyVal',
            ExpressionAttributeValues={
                ':apiKeyVal': token
            }
        )
        items = response['Items']


        if not items:
            print("API key does not exist.")
            raise LookupError("API key not found.")
        
        item = items[0]

        # Check if the API key is active
        if (not item.get('active', False)):
            print("API key is inactive.")
            raise PermissionError("API key is inactive.")

        # Optionally check the expiration date if applicable
        if (item.get('expirationDate') and datetime.strptime(item['expirationDate'], "%Y-%m-%d") <= datetime.now()):
            print("API key has expired.")
            raise PermissionError("API key has expired.")

        # Check for access rights
        access = item.get('accessTypes', [])
        if ('assistants' not in access and 'share' not in access
                                       and 'full_access' not in access):
            print("API doesn't have access to assistants")
            raise PermissionError("API key does not have access to assistants functionality")
        
        # Determine API user
        current_user = determine_api_user(item)
        
        rate_limit = item['rateLimit']
        if is_rate_limited(current_user, rate_limit):
                    rate = float(rate_limit['rate'])
                    period = rate_limit['period']
                    print(f"You have exceeded your rate limit of ${rate:.2f}/{period}")
                    raise Unauthorized(f"You have exceeded your rate limit of ${rate:.2f}/{period}")

        # Update last accessed
        table.update_item(
            Key={'api_owner_id': item['api_owner_id']},
            UpdateExpression="SET lastAccessed = :now",
            ExpressionAttributeValues={':now': datetime.now().isoformat()}
        )
        print("Last Access updated")

        return {'username': current_user, 'account': item['account']['id'], 'allowed_access': access}

    except Exception as e:
        print("Error during DynamoDB operation:", str(e))
        raise RuntimeError("Internal server error occurred: ", e)


def determine_api_user(data):
    key_type_pattern = r"/(.*?)Key/"
    match = re.search(key_type_pattern, data['api_owner_id'])
    key_type = match.group(1) if match else None

    if key_type == 'owner':
        return data.get('owner')
    elif key_type == 'delegate':
        return data.get('delegate')
    elif key_type == 'system':
        return data.get('systemId')
    else:
        print("Unknown or missing key type in api_owner_id:", key_type)
        raise Exception("Invalid or unrecognized key type.")
<<<<<<< HEAD
    
=======
    


def get_groups(user, token):
    return ['Amplify_Dev_Api']
    # amplify_groups = get_user_cognito_amplify_groups(token)
    # return amplify_groups



def is_rate_limited(current_user, rate_limit): 
    print(rate_limit)
    if rate_limit['period'] == 'Unlimited': return False
    #lookups COST_CALCULATIONS_DYNAMODB_TABLE

    cost_calc_table = os.getenv('COST_CALCULATIONS_DYNAMODB_TABLE')
    if not cost_calc_table:
        raise ValueError("COST_CALCULATIONS_DYNAMODB_TABLE is not provided in the environment variables.")

    dynamodb = boto3.resource('dynamodb')
    table = dynamodb.Table(cost_calc_table)

    try:
        print("Query cost calculation table")
        response = table.query(
            KeyConditionExpression=Key('id').eq(current_user) 
        )
        items = response['Items']
        if not items:
            print("Table entry does not exist. Cannot verify if rate limited.")
            return False

        rate_data = items[0] 

        period = rate_limit['period']
        col_name = f"{period.lower()}Cost"

        spent = rate_data[col_name]
        if (period == 'Hourly'): spent = spent[datetime.now().hour] # Get the current hour as a number from 0 to 23
        print(f"Amount spent {spent}")
        return spent >= rate_limit['rate']

    except Exception as error:
        print(f"Error during rate limit DynamoDB operation: {error}")
        return False
>>>>>>> a715c017
<|MERGE_RESOLUTION|>--- conflicted
+++ resolved
@@ -652,9 +652,6 @@
     else:
         print("Unknown or missing key type in api_owner_id:", key_type)
         raise Exception("Invalid or unrecognized key type.")
-<<<<<<< HEAD
-    
-=======
     
 
 
@@ -699,5 +696,4 @@
 
     except Exception as error:
         print(f"Error during rate limit DynamoDB operation: {error}")
-        return False
->>>>>>> a715c017
+        return False