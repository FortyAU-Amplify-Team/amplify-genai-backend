--- conflicted
+++ resolved
@@ -3,6 +3,14 @@
 #Authors: Jules White, Allen Karns, Karely Rodriguez, Max Moundas
 
 def get_permission_checker(user, ptype, op, data):
+    print(
+        "Checking permissions for user: {} and type: {} and op: {}".format(
+            user, ptype, op
+        )
+    )
+    return permissions_by_state_type.get(ptype, {}).get(
+        op, lambda for_user, with_data: False
+    )
     print(
         "Checking permissions for user: {} and type: {} and op: {}".format(
             user, ptype, op
@@ -18,41 +26,6 @@
 
 
 def can_list_assistant(user, data):
-<<<<<<< HEAD
-    return True
-
-
-def can_read(user, data):
-    return True
-
-
-def can_delete_assistant(user, data):
-    return True
-
-
-def can_chat_with_code_interpreter(user, data):
-    return True
-
-
-def can_download(user, data):
-    return True
-
-
-def can_get_group_assistant_conversations(user, data):
-    return True
-
-
-def can_get_group_assistant_dashboards(user, data):
-    return True
-
-
-def can_save_user_rating(user, data):
-    return True
-
-
-def can_get_group_conversations_data(user, data):
-=======
->>>>>>> 995e42f4
     return True
 
 
@@ -101,12 +74,7 @@
     "/assistant/share": {"share_assistant": can_create_assistant},
     "/assistant/openai/delete": {"delete": can_delete_assistant},
     "/assistant/openai/thread/delete": {"delete": can_delete_assistant},
-<<<<<<< HEAD
-    "/assistant/chat_with_code_interpreter": {"chat": can_chat_with_code_interpreter},
-    "/": {"chat": can_chat_with_code_interpreter},
-=======
     "/assistant/chat/codeinterpreter": {"chat": can_chat_with_code_interpreter},
->>>>>>> 995e42f4
     "/assistant/create/codeinterpreter": {"create": can_create_assistant},
     "/assistant/files/download/codeinterpreter": {"download": can_download},
     "/assistant/remove_astp_permissions": {
@@ -119,14 +87,8 @@
     "/assistant/get_group_assistant_dashboards": {
         "get_group_assistant_dashboards": can_get_group_assistant_dashboards
     },
-<<<<<<< HEAD
-    "/assistant/save_user_rating": {"save_user_rating": can_save_user_rating},
-    "/assistant/get_group_conversations_data": {
-        "get_group_conversations_data": can_get_group_conversations_data
-=======
     "/assistant/save_user_rating": {
         "save_user_rating": can_save_user_rating
->>>>>>> 995e42f4
     },
     "/assistant/get_group_conversations_data": {
         "get_group_conversations_data": can_get_group_conversations_data
