--- conflicted
+++ resolved
@@ -1,5 +1,6 @@
 from enum import Enum
 import json
+import math
 import math
 import uuid
 import time
@@ -187,35 +188,22 @@
                 'Key': key,
                 **response_headers
             },
-<<<<<<< HEAD
             ExpiresIn=43200  # Expires in 12 hrs 
-=======
-            ExpiresIn=604800  # Expiration time for the presigned URL, in seconds
->>>>>>> fa3b37c7
         )
     except ClientError as e:
         print(f"Error generating presigned download URL: {e}")
         return {'success': False, 'message': "File not found"}
 
     if presigned_url:
-<<<<<<< HEAD
         print("Successfully retrieved a new presigned url: ", presigned_url)
         return {'success': True, 'downloadUrl': presigned_url}
     else:
         print("Failed to retrieve a new presigned url")
-=======
-        return {'success': True, 'downloadUrl': presigned_url}
-    else:
->>>>>>> fa3b37c7
         return {'success': False, 'message': 'File not found' }
 
 
 
-<<<<<<< HEAD
 def chat_with_code_interpreter(current_user, assistant_id, messages, account_id, request_id):
-=======
-def chat_with_code_interpreter(current_user, assistant_id, messages, file_keys, account_id, request_id):
->>>>>>> fa3b37c7
     print("Entered Chat_with_code_interpreter")
     assistant_existence = check_assistant_exists(assistant_id, current_user)
     if (not assistant_existence['success']):
@@ -226,11 +214,7 @@
     return chat(current_user, azure_assistant_id, messages, assistant_id, account_id, request_id)
 
 
-<<<<<<< HEAD
 def chat_with_assistant(current_user, assistant_id, messages, account_id, request_id):
-=======
-def chat_with_assistant(current_user, assistant_id, messages, file_keys, account_id, request_id):
->>>>>>> fa3b37c7
     assistant_existence = check_assistant_exists(assistant_id, current_user)
     if (not assistant_existence['success']):
         return assistant_existence
@@ -354,14 +338,9 @@
             "content": content,
             "file_ids": []
         }
-<<<<<<< HEAD
        
         if (message.get('data') and ('dataSources' in message['data']) and (len(message['data']['dataSources']))):
             file_ids = file_keys_to_file_ids([source['id'] for source in message['data']['dataSources']])
-=======
-        if (message.get('data') and ('datasources' in message['data']) and (len(message['data']['datasources']))):
-            file_ids = file_keys_to_file_ids([source['id'] for source in message['data']['datasources']])
->>>>>>> fa3b37c7
             sanitized_message['file_ids'] = file_ids
             
         sanitized_messages.append(sanitized_message)
@@ -410,11 +389,7 @@
     if current_content: messages_to_send.append({'content': current_content, 'file_ids': current_file_ids})
 
     print("Total messages in to send list: ", len(messages_to_send))
-<<<<<<< HEAD
     # print("Messages to send list: ", messages_to_send)
-=======
-    print("Messages to send list: ", messages_to_send)
->>>>>>> fa3b37c7
 
     try:
         print("Adding missing messages to thread.")
@@ -585,11 +560,7 @@
     print("Get response Values")
     values = {}
     presigned_url = send_file_to_s3(file.content, file_key, file_name, current_user, content_type)
-<<<<<<< HEAD
     file_size = get_file_size(file)
-=======
-    file_size = file_size(file)
->>>>>>> fa3b37c7
     if (presigned_url['success']):
         values['file_key'] = file_key
         values['presigned_url'] = presigned_url['presigned_url']
@@ -611,11 +582,7 @@
     return {'success': False, 'error': 'Failed to send file to s3 and get presigned url'}
 
 
-<<<<<<< HEAD
 def get_file_size(file):
-=======
-def file_size(file):
->>>>>>> fa3b37c7
     file_bytes = BytesIO(file.content)
     file_bytes.seek(0, 2)  # Move the pointer to the end of the file
     file_size = file_bytes.tell()  # Get the current file position (which is the file size)
@@ -1204,13 +1171,8 @@
     timestamp = int(time.time() * 1000)
 
     for file_key in file_keys:
-<<<<<<< HEAD
         file_key_user = file_key.split('//')[1]
         if ('@' not in file_key_user)or len(file_key_user) < 6 or (user_id not in file_key_user):
-=======
-        file_key_user = file_key.split('/')[0]
-        if '@' not in file_key_user or len(file_key_user) < 6 or user_id != file_key_user:
->>>>>>> fa3b37c7
             return {'success': False, 'error': 'You are not authorized to access the referenced files'}
 
     assistant_info = create_new_openai_assistant(assistant_name, instructions, file_keys, tools, provider)
