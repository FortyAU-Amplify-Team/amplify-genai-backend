--- conflicted
+++ resolved
@@ -597,20 +597,6 @@
     dynamodb = boto3.resource('dynamodb')
     assistants_table = dynamodb.Table(os.environ['ASSISTANTS_DYNAMODB_TABLE'])
 
-<<<<<<< HEAD
-    data = {'provider': 'amplify'}
-    if provider == 'openai' or provider == 'azure':
-        result = create_new_openai_assistant(
-            assistant_name,
-            instructions,
-            data_sources,
-            tools,
-            provider
-        )
-        data = result['data']
-
-=======
->>>>>>> 39cc2d1e
     existing_assistant = get_most_recent_assistant_version(assistants_table, assistant_public_id)
 
     if existing_assistant:
