service: vu-amplify-assistants

frameworkVersion: "3"

package:
  exclude:
    - node_modules/**
    - venv/**

plugins:
  - serverless-offline
  - serverless-python-requirements
  - serverless-prune-plugin


custom:
  stageVariables: ${file(../var/${self:provider.stage}-var.yml)} 
  stages:
    - dev
    - staging
    - prod
  pythonRequirements:
    dockerizePip: non-linux
    
provider:
  name: aws
  runtime: python3.11
  stage: ${opt:stage, 'dev'}
  region: us-east-1
  versionFunctions: false
  logs:
    httpApi: true
    restApi: true
    websocket: true
  logRetentionInDays: 365  
  environment:
    OAUTH_AUDIENCE: ${self:custom.stageVariables.OAUTH_AUDIENCE}
    OAUTH_ISSUER_BASE_URL: ${self:custom.stageVariables.OAUTH_ISSUER_BASE_URL}
    # When using the OpenAI API, you need to provide the ARN of the secret that contains the API key
    # The secret should be named OPENAI_API_KEY
    OPENAI_API_KEY_ARN: ${self:custom.stageVariables.OPENAI_API_KEY_ARN}
    LLM_ENDPOINTS_SECRETS_NAME_ARN: ${self:custom.stageVariables.LLM_ENDPOINTS_SECRETS_NAME_ARN}
    LLM_ENDPOINTS_SECRETS_NAME: ${self:custom.stageVariables.LLM_ENDPOINTS_SECRETS_NAME}
    # Valid values are either "openai" or "azure"
    HASH_FILES_DYNAMO_TABLE: vu-amplify-${sls:stage}-hash-files
    ASSISTANTS_OPENAI_PROVIDER: ${self:custom.stageVariables.ASSISTANTS_OPENAI_PROVIDER}
    ASSISTANTS_FILES_BUCKET_NAME: ${self:custom.stageVariables.ASSISTANTS_FILES_BUCKET_NAME}
    ASSISTANTS_DYNAMODB_TABLE: ${self:service}-${sls:stage}-assistants
    ASSISTANTS_ALIASES_DYNAMODB_TABLE: ${self:service}-${sls:stage}-assistant-aliases
    ASSISTANT_THREADS_DYNAMODB_TABLE: ${self:service}-${sls:stage}-assistant-threads
    ASSISTANT_THREAD_RUNS_DYNAMODB_TABLE: ${self:service}-${sls:stage}-assistant-thread-runs
    ASSISTANTS_CODE_INTERPRETER_FILES_BUCKET_NAME: ${self:service}-${sls:stage}-code-interpreter-files
    ASSISTANT_CODE_INTERPRETER_DYNAMODB_TABLE: ${self:service}-${sls:stage}-code-interpreter-assistants
    ASSISTANT_LAMBDA_MANAGED_POLICY: ${self:service}-${sls:stage}-managed-policy
    BILLING_DYNAMODB_TABLE: chat-billing-${sls:stage}-additional-charges
    COST_CALCULATIONS_DYNAMO_TABLE: vu-amplify-${sls:stage}-cost-calculations
    S3_RAG_CHUNKS_BUCKET_NAME: ${self:custom.stageVariables.S3_RAG_CHUNKS_BUCKET_NAME}
    S3_SHARE_BUCKET_NAME: vu-amplify-${sls:stage}-share
    SHARES_DYNAMODB_TABLE: vu-amplify-${sls:stage}
    ACCOUNTS_DYNAMO_TABLE: vu-amplify-${sls:stage}-accounts
    API_KEYS_DYNAMODB_TABLE: vu-amplify-object-access-${sls:stage}-api-keys
    OBJECT_ACCESS_DYNAMODB_TABLE: vu-amplify-object-access-${sls:stage}-object-access
    GROUPS_DYNAMO_TABLE: vu-amplify-object-access-${sls:stage}-amplify-groups
    API_BASE_URL: ${self:custom.stageVariables.API_BASE_URL}
    ASSISTANTS_API_BASE_URL: ${self:custom.stageVariables.ASSISTANTS_API_BASE_URL}
    # needed for system assistant url 
    ASSISTANTS_CHAT_CODE_INTERPRETER_ENDPOINT: ${self:custom.stageVariables.ASSISTANTS_CHAT_CODE_INTERPRETER_ENDPOINT}
    GROUP_ASSISTANT_CONVERSATIONS_DYNAMO_TABLE: ${self:service}-${sls:stage}-group-assistant-conversations
    GROUP_ASSISTANT_DASHBOARDS_DYNAMO_TABLE: ${self:service}-${sls:stage}-group-assistant-dashboards


  iam:
    role:
      managedPolicies:
        - arn:aws:iam::aws:policy/service-role/AWSLambdaBasicExecutionRole      
        - arn:aws:iam::${aws:accountId}:policy/${self:provider.environment.ASSISTANT_LAMBDA_MANAGED_POLICY}
       
functions:

  remove_astp_perms:
    handler: service/core.remove_shared_ast_permissions
    timeout: 30
    events:
      - http:
          path: assistant/remove_astp_permissions
          method: post
          cors: true

  create_assistant:
    handler: service/core.create_assistant
    timeout: 30
    events:
      - http:
          path: assistant/create
          method: post
          cors: true

  list_assistants:
    handler: service/core.list_assistants
    timeout: 30
    events:
      - http:
          path: assistant/list
          method: get
          cors: true

  share_assistant:
    handler: service/core.share_assistant
    timeout: 30
    events:
      - http:
          path: assistant/share
          method: post
          cors: true

  delete_assistant:
    handler: service/core.delete_assistant
    events:
      - http:
          path: assistant/delete
          method: post
          cors: true
    
  download_code_interpreter_file:
    handler: openaiazure/assistant.get_presigned_url_code_interpreter
    events:
      - http:
          path: assistant/files/download/codeinterpreter
          method: post
          cors: true


  # This endpoint is mainly for local testing but doesn't have
  # a long enough timeout for use when running in AWS behind API Gateway
  create_code_interpreter_assistant:
    handler: openaiazure/assistant.create_code_interpreter_assistant 
    timeout: 30
    events:
      - http:
          path: assistant/create/codeinterpreter
          method: post
          cors: true
  
  chat_code_interpreter_assistant:
    handler: openaiazure/assistant.chat_with_code_interpreter
    timeout: 30

    events:
      - http:
          path: assistant/chat_with_code_interpreter
          method: post
          cors: true

  chat_code_interpreter_assistant_url: 
    handler: openaiazure/assistant.chat_with_code_interpreter
    timeout: 420 # 7 min
    url: true
    

  delete_assistant_thread:
    handler: openaiazure/assistant.delete_assistant_thread
    events:
      - http:
          path: assistant/openai/thread/delete
          method: delete
          cors: true


  delete_assistant_open_ai:
    handler: openaiazure/assistant.delete_assistant
    events:
      - http:
          path: assistant/openai/delete
          method: delete
          cors: true

  get_group_assistant_conversations:
    handler: service/core.get_group_assistant_conversations
    timeout: 30
    events:
      - http:
          path: assistant/get_group_assistant_conversations
          method: post
          cors: true
<<<<<<< HEAD
  
  get_group_assistant_dashboards:
    handler: service/core.get_group_assistant_dashboards
    timeout: 30
    events:
      - http:
          path: assistant/get_group_assistant_dashboards
          method: post
=======
          
  get_astg_system_user:
    handler: service/core.retrieve_astg_for_system_use
    events:
      - http:
          path: assistant/get/system_user
          method: get
>>>>>>> 895a5ffb
          cors: true


resources:
  Resources:

    AssistantsDynamoDbTable:
      Type: 'AWS::DynamoDB::Table'
      Properties:
        BillingMode: PAY_PER_REQUEST
        PointInTimeRecoverySpecification:
          PointInTimeRecoveryEnabled: true
        AttributeDefinitions:
          -
            AttributeName: id
            AttributeType: S
          -
            AttributeName: user
            AttributeType: S
          -
            AttributeName: name
            AttributeType: S
          -
            AttributeName: assistantId
            AttributeType: S
          -
            AttributeName: version
            AttributeType: N
        KeySchema:
          -
            AttributeName: id
            KeyType: HASH
        GlobalSecondaryIndexes:
          -
            IndexName: UserIndex
            KeySchema:
              -
                AttributeName: user
                KeyType: HASH

            Projection:
              ProjectionType: ALL
          -
            IndexName: UserNameIndex
            KeySchema:
              - AttributeName: user
                KeyType: HASH
              - AttributeName: name
                KeyType: RANGE

            Projection:
              ProjectionType: ALL
          -
            IndexName: AssistantIdIndex
            KeySchema:
              - AttributeName: assistantId
                KeyType: HASH
              - AttributeName: version
                KeyType: RANGE
            Projection:
              ProjectionType: ALL
        TableName: ${self:provider.environment.ASSISTANTS_DYNAMODB_TABLE}

    AssistantsAliasesDynamoDbTable:
      Type: 'AWS::DynamoDB::Table'
      Properties:
        BillingMode: PAY_PER_REQUEST
        PointInTimeRecoverySpecification:
          PointInTimeRecoveryEnabled: true
        AttributeDefinitions:
          -
            AttributeName: assistantId
            AttributeType: S
          -
            AttributeName: user
            AttributeType: S
          -
            AttributeName: createdAt
            AttributeType: S
        KeySchema:
          -
            AttributeName: user
            KeyType: HASH
          -
            AttributeName: assistantId
            KeyType: RANGE
        GlobalSecondaryIndexes:
          -
            IndexName: AssistantIdIndex
            KeySchema:
              -
                AttributeName: assistantId
                KeyType: HASH
              -
                AttributeName: user
                KeyType: RANGE
            Projection:
              ProjectionType: ALL
          -
            IndexName: UserIndex
            KeySchema:
              -
                AttributeName: user
                KeyType: HASH
              -
                AttributeName: createdAt
                KeyType: RANGE
            Projection:
              ProjectionType: ALL
        TableName: ${self:provider.environment.ASSISTANTS_ALIASES_DYNAMODB_TABLE}

    AssistantThreadsDynamoDbTable:
      Type: 'AWS::DynamoDB::Table'
      Properties:
        BillingMode: PAY_PER_REQUEST
        PointInTimeRecoverySpecification:
          PointInTimeRecoveryEnabled: true
        AttributeDefinitions:
          -
            AttributeName: id
            AttributeType: S
          -
            AttributeName: user
            AttributeType: S
          -
            AttributeName: name
            AttributeType: S
        KeySchema:
          -
            AttributeName: id
            KeyType: HASH
        GlobalSecondaryIndexes:
          -
            IndexName: UserIndex
            KeySchema:
              -
                AttributeName: user
                KeyType: HASH
            Projection:
              ProjectionType: ALL
          -
            IndexName: UserNameIndex
            KeySchema:
              - AttributeName: user
                KeyType: HASH
              - AttributeName: name
                KeyType: RANGE
            Projection:
              ProjectionType: ALL
        TableName: ${self:provider.environment.ASSISTANT_THREADS_DYNAMODB_TABLE}
        
    AssistantThreadRunsDynamoDbTable:
      Type: 'AWS::DynamoDB::Table'
      Properties:
        BillingMode: PAY_PER_REQUEST
        PointInTimeRecoverySpecification:
          PointInTimeRecoveryEnabled: true
        AttributeDefinitions:
          -
            AttributeName: id
            AttributeType: S
          -
            AttributeName: user
            AttributeType: S

        KeySchema:
          -
            AttributeName: id
            KeyType: HASH
        GlobalSecondaryIndexes:
          -
            IndexName: UserIndex
            KeySchema:
              -
                AttributeName: user
                KeyType: HASH
            Projection:
              ProjectionType: ALL
        TableName: ${self:provider.environment.ASSISTANT_THREAD_RUNS_DYNAMODB_TABLE}

    AssistantCodeInterpreterDynamoDbTable:
      Type: 'AWS::DynamoDB::Table'
      Properties:
        BillingMode: PAY_PER_REQUEST
        PointInTimeRecoverySpecification:
          PointInTimeRecoveryEnabled: true
        AttributeDefinitions:
          -
            AttributeName: id
            AttributeType: S
          -
            AttributeName: user
            AttributeType: S

        KeySchema:
          -
            AttributeName: id
            KeyType: HASH
        GlobalSecondaryIndexes:
          -
            IndexName: UserIndex
            KeySchema:
              -
                AttributeName: user
                KeyType: HASH
            Projection:
              ProjectionType: ALL
        TableName: ${self:provider.environment.ASSISTANT_CODE_INTERPRETER_DYNAMODB_TABLE}

    GroupAssistantConversationsDynamoDbTable:
      Type: 'AWS::DynamoDB::Table'
      Properties:
        BillingMode: PAY_PER_REQUEST
        PointInTimeRecoverySpecification:
          PointInTimeRecoveryEnabled: true
        SSESpecification:
          SSEEnabled: true
        AttributeDefinitions:
          - AttributeName: conversationId
            AttributeType: S
          - AttributeName: assistantId
            AttributeType: S
        KeySchema:
          - AttributeName: conversationId
            KeyType: HASH
        GlobalSecondaryIndexes:
          - IndexName: AssistantIdIndex
            KeySchema:
              - AttributeName: assistantId
                KeyType: HASH
            Projection:
              ProjectionType: ALL
        TableName: ${self:provider.environment.GROUP_ASSISTANT_CONVERSATIONS_DYNAMO_TABLE}
    
    # how do we handle this table and requests for specific date ranges?
    # GroupAssistantDashboardsDynamoDbTable:
    #   Type: 'AWS::DynamoDB::Table'
    #   Properties:
    #     BillingMode: PAY_PER_REQUEST
    #     PointInTimeRecoverySpecification:
    #       PointInTimeRecoveryEnabled: true
    #     SSESpecification:
    #       SSEEnabled: true
    #     AttributeDefinitions:
    #       - AttributeName: assistantId
    #         AttributeType: S
    #     KeySchema:
    #       - AttributeName: assistantId
    #         KeyType: HASH
    #     TableName: ${self:provider.environment.GROUP_ASSISTANT_DASHBOARDS_DYNAMO_TABLE}
    
    AssistantsFilesBucket:
      Type: 'AWS::S3::Bucket'
      Properties:
        BucketName: ${self:provider.environment.ASSISTANTS_CODE_INTERPRETER_FILES_BUCKET_NAME}
        CorsConfiguration:
          CorsRules:
            - AllowedOrigins: ['*']
              AllowedMethods: ['GET']
              AllowedHeaders: ['*']
              MaxAge: 3000     
        BucketEncryption:
          ServerSideEncryptionConfiguration:
            - ServerSideEncryptionByDefault:
                SSEAlgorithm: AES256

    AssistantsLambdaPolicy:
      Type: 'AWS::IAM::ManagedPolicy'
      Properties:
        ManagedPolicyName: ${self:provider.environment.ASSISTANT_LAMBDA_MANAGED_POLICY}
        PolicyDocument:
          Version: '2012-10-17'
          Statement:
            - Effect: Allow
              Action:
                - secretsmanager:GetSecretValue
                - dynamodb:Query
                - dynamodb:Scan
                - dynamodb:GetItem
                - dynamodb:DeleteItem
                - dynamodb:PutItem
                - dynamodb:UpdateItem
                - s3:GetObject
                - s3:PutObject
                - s3:HeadObject
                - s3:ListBucket
              Resource:
                - "${self:provider.environment.OPENAI_API_KEY_ARN}"
                - "${self:provider.environment.LLM_ENDPOINTS_SECRETS_NAME_ARN}"
                - "arn:aws:dynamodb:${aws:region}:*:table/${self:provider.environment.OBJECT_ACCESS_DYNAMODB_TABLE}"
                - "arn:aws:dynamodb:${aws:region}:*:table/${self:provider.environment.SHARES_DYNAMODB_TABLE}"
                - "arn:aws:dynamodb:${aws:region}:*:table/${self:provider.environment.ACCOUNTS_DYNAMO_TABLE}"
                - "arn:aws:dynamodb:${aws:region}:*:table/${self:provider.environment.API_KEYS_DYNAMODB_TABLE}"
                - "arn:aws:dynamodb:${aws:region}:*:table/${self:provider.environment.API_KEYS_DYNAMODB_TABLE}/index/*"
                - "arn:aws:dynamodb:${aws:region}:*:table/${self:provider.environment.ACCOUNTS_DYNAMO_TABLE}/index/*"
                - "arn:aws:dynamodb:${aws:region}:*:table/${self:provider.environment.ASSISTANT_CODE_INTERPRETER_DYNAMODB_TABLE}"
                - "arn:aws:dynamodb:${aws:region}:*:table/${self:provider.environment.BILLING_DYNAMODB_TABLE}"
                - "arn:aws:dynamodb:${aws:region}:*:table/${self:provider.environment.ASSISTANTS_DYNAMODB_TABLE}"
                - "arn:aws:dynamodb:${aws:region}:*:table/${self:provider.environment.ASSISTANTS_DYNAMODB_TABLE}/index/*"
                - "arn:aws:dynamodb:${aws:region}:*:table/${self:provider.environment.ASSISTANTS_ALIASES_DYNAMODB_TABLE}"
                - "arn:aws:dynamodb:${aws:region}:*:table/${self:provider.environment.ASSISTANTS_ALIASES_DYNAMODB_TABLE}/index/*"
                - "arn:aws:dynamodb:${aws:region}:*:table/${self:provider.environment.ASSISTANT_THREADS_DYNAMODB_TABLE}"
                - "arn:aws:dynamodb:${aws:region}:*:table/${self:provider.environment.ASSISTANT_THREADS_DYNAMODB_TABLE}/index/*"
                - "arn:aws:dynamodb:${aws:region}:*:table/${self:provider.environment.ASSISTANT_THREAD_RUNS_DYNAMODB_TABLE}"
                - "arn:aws:dynamodb:${aws:region}:*:table/${self:provider.environment.ASSISTANT_THREAD_RUNS_DYNAMODB_TABLE}/index/*"
                - "arn:aws:dynamodb:${aws:region}:*:table/${self:provider.environment.COST_CALCULATIONS_DYNAMO_TABLE}"
                - "arn:aws:dynamodb:${aws:region}:*:table/${self:provider.environment.COST_CALCULATIONS_DYNAMO_TABLE}/*"
                - "arn:aws:dynamodb:${aws:region}:*:table/${self:provider.environment.GROUP_ASSISTANT_CONVERSATIONS_DYNAMO_TABLE}"
                - "arn:aws:dynamodb:${aws:region}:*:table/${self:provider.environment.GROUP_ASSISTANT_CONVERSATIONS_DYNAMO_TABLE}/*"
                - "arn:aws:dynamodb:${aws:region}:*:table/${self:provider.environment.GROUP_ASSISTANT_DASHBOARDS_DYNAMO_TABLE}"
                - "arn:aws:dynamodb:${aws:region}:*:table/${self:provider.environment.GROUP_ASSISTANT_DASHBOARDS_DYNAMO_TABLE}/*"
                - "arn:aws:s3:::${self:provider.environment.ASSISTANTS_CODE_INTERPRETER_FILES_BUCKET_NAME}/*"
                - "arn:aws:s3:::${self:provider.environment.ASSISTANTS_FILES_BUCKET_NAME}/*"

            - Effect: Allow
              Action:
                - dynamodb:GetItem
              Resource: 
                - "arn:aws:dynamodb:${aws:region}:*:table/${self:provider.environment.HASH_FILES_DYNAMO_TABLE}"
                - "arn:aws:dynamodb:${aws:region}:*:table/${self:provider.environment.HASH_FILES_DYNAMO_TABLE}/index/*"
                - "arn:aws:dynamodb:${aws:region}:*:table/${self:provider.environment.GROUPS_DYNAMO_TABLE}"
            - Effect: Allow
              Action:
                - s3:PutObject
              Resource:
                - "arn:aws:s3:::${self:provider.environment.S3_RAG_CHUNKS_BUCKET_NAME}/assistants/*"
                - "arn:aws:s3:::${self:provider.environment.S3_SHARE_BUCKET_NAME}"<|MERGE_RESOLUTION|>--- conflicted
+++ resolved
@@ -182,7 +182,14 @@
           path: assistant/get_group_assistant_conversations
           method: post
           cors: true
-<<<<<<< HEAD
+          
+  get_astg_system_user:
+    handler: service/core.retrieve_astg_for_system_use
+    events:
+      - http:
+          path: assistant/get/system_user
+          method: get
+          cors: true
   
   get_group_assistant_dashboards:
     handler: service/core.get_group_assistant_dashboards
@@ -191,15 +198,6 @@
       - http:
           path: assistant/get_group_assistant_dashboards
           method: post
-=======
-          
-  get_astg_system_user:
-    handler: service/core.retrieve_astg_for_system_use
-    events:
-      - http:
-          path: assistant/get/system_user
-          method: get
->>>>>>> 895a5ffb
           cors: true
 
 
