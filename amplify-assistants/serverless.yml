--- conflicted
+++ resolved
@@ -50,7 +50,6 @@
       Fn::ImportValue: !Sub "${sls:stage}-RestApiRootResourceId"
 
   environment:
-<<<<<<< HEAD
     OAUTH_AUDIENCE: ${self:custom.stageVars.OAUTH_AUDIENCE}
     OAUTH_ISSUER_BASE_URL: ${self:custom.stageVars.OAUTH_ISSUER_BASE_URL}
     #OPENAI_API_KEY: ${self:custom.stageVars.OPENAI_API_KEY} #When using the OpenAI API, you need to provide the ARN of the secret that contains the API key, the secret should be named OPENAI_API_KEY.
@@ -59,20 +58,7 @@
     HASH_FILES_DYNAMO_TABLE:  amplify-${self:custom.stageVars.DEP_NAME}-chat-billing-${sls:stage}-billing
     ASSISTANTS_OPENAI_PROVIDER: ${self:custom.stageVars.ASSISTANTS_OPENAI_PROVIDER}
     ASSISTANTS_FILES_BUCKET_NAME: amplify-${self:custom.stageVars.DEP_NAME}-lambda-${sls:stage}-rag-input #Rag Input Bucket
-=======
-    OAUTH_AUDIENCE: ${self:custom.stageVariables.OAUTH_AUDIENCE}
-    OAUTH_ISSUER_BASE_URL: ${self:custom.stageVariables.OAUTH_ISSUER_BASE_URL}
-    # When using the OpenAI API, you need to provide the ARN of the secret that contains the API key
-    # The secret should be named OPENAI_API_KEY
-    OPENAI_API_KEY_ARN: ${self:custom.stageVariables.OPENAI_API_KEY_ARN}
-    LLM_ENDPOINTS_SECRETS_NAME_ARN: ${self:custom.stageVariables.LLM_ENDPOINTS_SECRETS_NAME_ARN}
-    LLM_ENDPOINTS_SECRETS_NAME: ${self:custom.stageVariables.LLM_ENDPOINTS_SECRETS_NAME}
-    # Valid values are either "openai" or "azure"
-    HASH_FILES_DYNAMO_TABLE: vu-amplify-${sls:stage}-hash-files
-    ASSISTANTS_OPENAI_PROVIDER: ${self:custom.stageVariables.ASSISTANTS_OPENAI_PROVIDER}
-    ASSISTANTS_FILES_BUCKET_NAME: vu-amplify-${sls:stage}-rag-input
-    S3_IMAGE_INPUT_BUCKET_NAME: vu-amplify-${sls:stage}-image-input
->>>>>>> 584d1a47
+    S3_IMAGE_INPUT_BUCKET_NAME: amplify-${self:custom.stageVars.DEP_NAME}-lambda-${sls:stage}-image-input
     ASSISTANTS_DYNAMODB_TABLE: ${self:service}-${sls:stage}-assistants
     ASSISTANTS_ALIASES_DYNAMODB_TABLE: ${self:service}-${sls:stage}-assistant-aliases
     ASSISTANT_THREADS_DYNAMODB_TABLE: ${self:service}-${sls:stage}-assistant-threads
