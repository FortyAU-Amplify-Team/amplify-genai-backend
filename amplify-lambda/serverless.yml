service: amplify-${self:custom.stageVars.DEP_NAME}-lambda

frameworkVersion: "3"

package:
  exclude:
    - node_modules/**
    - venv/**

plugins:
  - serverless-offline
  - serverless-python-requirements
  - serverless-prune-plugin
  - serverless-domain-manager
  - serverless-cloudformation-changesets  

custom:
  pythonRequirements:
    dockerizePip: true
    layer: true

  prune:
    automatic: true
    includeLayers: true
    number: 5

  cf-changesets:
    requireChangeSet: ${self:custom.stageVars.CHANGE_SET_BOOLEAN}

  stageVars: ${file(../var/${self:provider.stage}-var.yml)} 
  stages:
    - dev
    - staging
    - prod

  customDomain:
    domainName: ${self:custom.stageVars.CUSTOM_API_DOMAIN}
    #certificateArn: ${self:custom.stageVars.SSL_CERT_ARN}
    certificateName:
    basePath: # optional, set to empty for the root path
    stage: ${self:provider.stage}
    createRoute53Record: true # optional, default is false        
    autoDomain: true
    autoDomainWaitFor: 60
    
provider:
  name: aws
  runtime: python3.11
  stage: ${opt:stage, 'dev'}
  region: ${self:custom.stageVars.DEP_REGION}
  versionFunctions: false 
  environment:
    #Local Resources Created in this service
    CHANGE_SET_BOOLEAN: ${self:custom.stageVars.CHANGE_SET_BOOLEAN}
    DYNAMODB_TABLE: ${self:service}-${sls:stage}
    ASSISTANTS_DYNAMODB_TABLE: ${self:service}-${sls:stage}-assistants
    FILES_DYNAMO_TABLE: ${self:service}-${sls:stage}-user-files
    USER_TAGS_DYNAMO_TABLE: ${self:service}-${sls:stage}-user-tags
    HASH_FILES_DYNAMO_TABLE: ${self:service}-${sls:stage}-hash-files
    ACCOUNTING_DYNAMO_TABLE: ${self:service}-${sls:stage}-accounting
    ACCOUNTS_DYNAMO_TABLE: ${self:service}-${sls:stage}-accounts
    CHAT_USAGE_DYNAMO_TABLE: ${self:service}-${sls:stage}-chat-usage
    CHAT_USAGE_ARCHIVE_DYNAMO_TABLE: ${self:service}-${sls:stage}-chat-usage-archive
    COST_CALCULATIONS_DYNAMO_TABLE: ${self:service}-${sls:stage}-cost-calculations
    GROUPS_DYNAMO_TABLE: amplify-${self:custom.stageVars.DEP_NAME}-object-access-${sls:stage}-amplify-groups
    S3_ACCESS_LOGS_BUCKET_NAME: ${self:service}-${sls:stage}-access-logs
    LAMBDA_IAM_POLICY_NAME: ${self:service}-${sls:stage}-lambda-policy
    S3_BUCKET_NAME: ${self:service}-${sls:stage}-share  
    S3_CONVERSION_INPUT_BUCKET_NAME: ${self:service}-${sls:stage}-document-conversion-input
    S3_CONVERSION_OUTPUT_BUCKET_NAME: ${self:service}-${sls:stage}-document-conversion-output
    S3_ASSISTANT_UPLOADS_BUCKET_NAME: ${self:service}-${sls:stage}-assistant-uploads
    S3_IMAGE_INPUT_BUCKET_NAME: ${self:service}-${sls:stage}-image-input
    S3_RAG_INPUT_BUCKET_NAME: ${self:service}-${sls:stage}-rag-input
    S3_RAG_CHUNKS_BUCKET_NAME: ${self:service}-${sls:stage}-rag-chunks
    S3_FILE_TEXT_BUCKET_NAME: ${self:service}-${sls:stage}-file-text
    SQS_RAG_DOCUMENT_INDEX_QUEUE: ${self:service}-${sls:stage}-rag-document-index-queue
    SQS_RAG_CHUNK_DOCUMENT_INDEX_QUEUE: ${self:service}-${sls:stage}-rag-document-chunk-queue
    EMAIL_SETTINGS_DYNAMO_TABLE: ${self:service}-${sls:stage}-email-settings
    EMBEDDING_PROGRESS_TABLE: amplify-${self:custom.stageVars.DEP_NAME}-embedding-${sls:stage}-embedding-progress
    PERSONAL_ASSISTANT_SNS_EMAIL_TOPIC_NAME: ${self:service}-${sls:stage}-personal-assistant-sns-email-topic
    OBJECT_ACCESS_DYNAMODB_TABLE: amplify-${self:custom.stageVars.DEP_NAME}-object-access-${sls:stage}-object-access
    S3_CONVERSATIONS_BUCKET_NAME:  ${self:service}-${sls:stage}-user-conversations
    S3_ZIP_FILE_BUCKET_NAME: ${self:service}-${sls:stage}-zip-files
    API_KEYS_DYNAMODB_TABLE: amplify-${self:custom.stageVars.DEP_NAME}-object-access-${sls:stage}-api-keys
    API_BASE_URL: https://${self:custom.stageVars.CUSTOM_API_DOMAIN}/
    MAX_CHUNKS: 1000
    FILE_UPLOAD_ENCRYPTION_PARAMETER: /${self:service}/${sls:stage}/s3/metadata/encryption #must start with /
    PANDOC_LAYER: ${self:custom.stageVars.PANDOC_LAMBDA_LAYER_ARN}  
    IDP_PREFIX: ${self:custom.stageVars.IDP_PREFIX}
    OAUTH_AUDIENCE: ${self:custom.stageVars.OAUTH_AUDIENCE}
    OAUTH_ISSUER_BASE_URL: ${self:custom.stageVars.OAUTH_ISSUER_BASE_URL}
    AMPLIFY_ADMIN_DYNAMODB_TABLE: amplify-${self:custom.stageVars.DEP_NAME}-admin-${sls:stage}-admin-configs
    #AWS_REGION optional for /chat/service.py 
    APP_ARN_NAME: ${sls:stage}-amplify-app-vars
    DEP_REGION: ${self:custom.stageVars.DEP_REGION}


  iam:
    role:
      managedPolicies:
        - arn:aws:iam::aws:policy/service-role/AWSLambdaBasicExecutionRole      
        - arn:aws:iam::${aws:accountId}:policy/${self:provider.environment.LAMBDA_IAM_POLICY_NAME}

functions:

  chat_endpoint:
    handler: chat/service.chat_endpoint
    timeout: 180
    layers:
      - Ref: PythonRequirementsLambdaLayer
    events:
      - http:
          path: chat
          method: post
          cors: true
    
  register_conversation:
    handler: state/conversation.register_conversation
    layers:
      - Ref: PythonRequirementsLambdaLayer
    events:
      - http:
          path: state/conversation/register
<<<<<<< HEAD
          method: put
=======
          method: post
>>>>>>> 9bf0ff2f
          cors: true

  upload_conversation:
    handler: state/conversation.upload_conversation
    layers:
      - Ref: PythonRequirementsLambdaLayer
    events:
      - http:
          path: state/conversation/upload
          method: put
          cors: true

  delete_conversation:
    handler: state/conversation.delete_conversation
    layers:
      - Ref: PythonRequirementsLambdaLayer
    events:
      - http:
          path: state/conversation/delete
          method: delete
          cors: true

  delete_multiple_conversations:
    handler: state/conversation.delete_multiple_conversations
    layers:
      - Ref: PythonRequirementsLambdaLayer
    events:
      - http:
          path: state/conversation/delete_multiple
          method: POST
          cors: true

  get_conversation:
    handler: state/conversation.get_conversation
    layers:
      - Ref: PythonRequirementsLambdaLayer
    events:
      - http:
          path: state/conversation/get
          method: get
          cors: true

  get_multiple_conversations:
    handler: state/conversation.get_multiple_conversations
    timeout: 30
    layers:
      - Ref: PythonRequirementsLambdaLayer
    events:
      - http:
          path: state/conversation/get/multiple
          method: post
          cors: true

  get_all_conversation:
    handler: state/conversation.get_all_conversations
    timeout: 30
    layers:
      - Ref: PythonRequirementsLambdaLayer
    events:
      - http:
          path: state/conversation/get/all
          method: get
          cors: true

  get_empty_conversation:
    handler: state/conversation.get_empty_conversations
    timeout: 30
    layers:
      - Ref: PythonRequirementsLambdaLayer
    events:
      - http:
          path: state/conversation/get/empty
          method: get
          cors: true

  upload_file:
    handler: files/file.get_presigned_url
    layers:
      - Ref: PythonRequirementsLambdaLayer
    events:
      - http:
          path: files/upload
          method: post
          cors: true
    environment:
        ENCRYPTION_PARAMETER: ${self:provider.environment.FILE_UPLOAD_ENCRYPTION_PARAMETER}
    timeout: 9    

  download_file:
    handler: files/file.get_presigned_download_url
    layers:
      - Ref: PythonRequirementsLambdaLayer
    events:
      - http:
          path: files/download
          method: post
          cors: true

  list_tags_user:
    handler: files/file.list_tags_for_user
    layers:
      - Ref: PythonRequirementsLambdaLayer
    events:
      - http:
          path: files/tags/list
          method: get
          cors: true

  create_tags_user:
    handler: files/file.create_tags
    layers:
      - Ref: PythonRequirementsLambdaLayer
    events:
      - http:
          path: files/tags/create
          method: post
          cors: true

  delete_tag_user:
    handler: files/file.delete_tag_from_user
    layers:
      - Ref: PythonRequirementsLambdaLayer
    events:
      - http:
          path: files/tags/delete
          method: post
          cors: true

  set_tags_user_files:
    handler: files/file.update_item_tags
    layers:
      - Ref: PythonRequirementsLambdaLayer
    events:
      - http:
          path: files/set_tags
          method: post
          cors: true

  query_user_files:
    handler: files/file.query_user_files
    layers:
      - Ref: PythonRequirementsLambdaLayer
    timeout: 30
    events:
      - http:
          path: files/query
          method: post
          cors: true

  set_datasource_metadata:
    handler: files/file.set_datasource_metadata_entry
    layers:
      - Ref: PythonRequirementsLambdaLayer
    timeout: 30
    events:
      - http:
          path: datasource/metadata/set
          method: post
          cors: true

  create:
    handler: state/create.create
    layers:
      - Ref: PythonRequirementsLambdaLayer
    events:
      - http:
          path: state
          method: post
          cors: true

  user_share_with_users:
    handler: state/share.share_with_users
    layers:
      - Ref: PythonRequirementsLambdaLayer
    timeout: 30
    events:
      - http:
          path: state/share
          method: post

  user_share_load:
    handler: state/share.load_data_from_s3
    layers:
      - Ref: PythonRequirementsLambdaLayer
    events:
      - http:
          path: state/share/load
          method: post

  user_get_shares:
    handler: state/share.get_share_data_for_user
    layers:
      - Ref: PythonRequirementsLambdaLayer
    timeout: 30
    events:
      - http:
          path: state/share
          method: get

  chat_convert:
    handler: converters/docconverter.submit_conversion_job
    layers:
      - Ref: PythonRequirementsLambdaLayer
    timeout: 30
    events:
      - http:
          path: chat/convert
          method: post

  accounts_charge:
    handler: accounts/accounts.charge_request
    layers:
      - Ref: PythonRequirementsLambdaLayer
    events:
      - http:
          path: state/accounts/charge
          method: post

  accounts_get:
    handler: accounts/accounts.get_accounts
    layers:
      - Ref: PythonRequirementsLambdaLayer
    events:
      - http:
          path: state/accounts/get
          method: get

  accounts_save:
    handler: accounts/accounts.save_accounts
    layers:
      - Ref: PythonRequirementsLambdaLayer
    events:
      - http:
          path: state/accounts/save
          method: post


  settings_get:
    handler: state/usersettings.get_settings
    layers:
      - Ref: PythonRequirementsLambdaLayer
    events:
      - http:
          path: state/settings/get
          method: get

  settings_save:
    handler: state/usersettings.save_settings
    layers:
      - Ref: PythonRequirementsLambdaLayer
    events:
      - http:
          path: state/settings/save
          method: post

  convert:
    handler: converters/docconverter.handler
    layers:
      - ${self:provider.environment.PANDOC_LAYER} 
      - Ref: PythonRequirementsLambdaLayer
    memorySize: 1024
    timeout: 180
    events:
      - s3:
          bucket: ${self:provider.environment.S3_CONVERSION_INPUT_BUCKET_NAME}
          event: s3:ObjectCreated:*
          existing: true
    
  handlePptxUpload:
    handler: powerpoints/core.handle_pptx_upload
    layers:
      - Ref: PythonRequirementsLambdaLayer
    events:
      - s3:
          bucket: ${self:provider.environment.S3_CONVERSION_OUTPUT_BUCKET_NAME}
          event: s3:ObjectCreated:*
          existing: true

  queue_document_for_rag:
    handler: rag/core.queue_document_for_rag
    layers:
      - Ref: PythonRequirementsLambdaLayer
    events:
      - s3:
          bucket: ${self:provider.environment.S3_RAG_INPUT_BUCKET_NAME}
          event: s3:ObjectCreated:*
          existing: true
    environment:
        rag_process_document_queue_url:
          Ref: RagDocumentIndexQueue

  process_document_for_rag:
    handler: rag/core.process_document_for_rag
    layers:
      - Ref: PythonRequirementsLambdaLayer
    timeout: 300
    events:
        - sqs:
            arn:
              Fn::GetAtt:
                - RagDocumentIndexQueue
                - Arn
    environment:
        ENCRYPTION_PARAMETER: ${self:provider.environment.FILE_UPLOAD_ENCRYPTION_PARAMETER}
        rag_process_document_queue_url:
          Ref: RagDocumentIndexQueue
    
  queue_document_for_chunking:
    handler: rag/core.queue_document_for_rag_chunking
    layers:
      - Ref: PythonRequirementsLambdaLayer
    events:
      - s3:
          bucket: ${self:provider.environment.S3_FILE_TEXT_BUCKET_NAME}
          event: s3:ObjectCreated:*
          existing: true
    environment:
        rag_chunk_document_queue_url:
          Ref: RagChunkDocumentQueue

  process_document_for_chunking:
    handler: rag/core.chunk_document_for_rag
    layers:
      - Ref: PythonRequirementsLambdaLayer
    timeout: 300
    events:
        - sqs:
            arn:
              Fn::GetAtt:
                - RagChunkDocumentQueue
                - Arn
    environment:
        rag_chunk_document_queue_url:
          Ref: RagChunkDocumentQueue

  email_assistant:
    handler: personal/assistant.process_email
    layers:
      - Ref: PythonRequirementsLambdaLayer
    timeout: 900
    events:
      - sns: ${self:provider.environment.PERSONAL_ASSISTANT_SNS_EMAIL_TOPIC_NAME}

  process_images_for_chat:
    handler: images/core.process_images_for_chat
    layers:
      - Ref: PythonRequirementsLambdaLayer
    events:
      - s3:
          bucket: ${self:provider.environment.S3_IMAGE_INPUT_BUCKET_NAME}
          event: s3:ObjectCreated:*
          existing: true

  archive_chat_usage:
    handler: utilities/amplify-lambda/utilities/chat_usage_archive.archive_items
    layers:
      - Ref: PythonRequirementsLambdaLayer
    events:
      - schedule: cron(0 0 ? * SUN *) # Run every Sunday at midnight          
  
resources:
  Resources:
    LambdaIAMPolicy:
      Type: AWS::IAM::ManagedPolicy
      Properties:
        ManagedPolicyName: ${self:provider.environment.LAMBDA_IAM_POLICY_NAME}
        PolicyDocument:
          Version: '2012-10-17'
          Statement:
            - Effect: Allow
              Action:
                - ssm:GetParameter
                - ssm:DescribeParameters
                - ssm:PutParameter
              Resource: 
                - arn:aws:ssm:${self:provider.region}:${aws:accountId}:parameter${self:provider.environment.FILE_UPLOAD_ENCRYPTION_PARAMETER}*
            - Effect: Allow
              Action:
                - ssm:GetParameter
              Resource: 
                - arn:aws:ssm:${self:provider.region}:${aws:accountId}:*                
            - Effect: Allow
              Action:
                - s3:ListBucket
                - s3:GetObject
                - s3:PutObject
                - s3:DeleteObject
              Resource:
                - "arn:aws:s3:::${self:provider.environment.S3_CONVERSATIONS_BUCKET_NAME}"
                - "arn:aws:s3:::${self:provider.environment.S3_CONVERSATIONS_BUCKET_NAME}/*"
            - Effect: Allow
              Action:
                - secretsmanager:GetSecretValue
                - dynamodb:Query
                - dynamodb:Scan
                - dynamodb:GetItem
                - dynamodb:PutItem
                - dynamodb:UpdateItem
                - dynamodb:DeleteItem
                - s3:GetObject
                - s3:PutObject
                - s3:PutObjectHold
                - s3:DeleteObject
                - s3:ListBucket
                - s3:CreateBucket
                - s3:PutBucketNotification
                - sqs:SendMessage
                - sqs:DeleteMessage
                - sqs:ReceiveMessage
                - sqs:GetQueueAttributes
                - sqs:ChangeMessageVisibility
                - rds-data:ExecuteStatement
                - rds-data:BatchExecuteStatement
                - rds-data:BeginTransaction
                - rds-data:CommitTransaction
                - rds-data:RollbackTransaction
                - secretsmanager:GetSecretValue
              Resource:
                - 'arn:aws:secretsmanager:us-east-1:*:secret:${self:provider.environment.APP_ARN_NAME}*'
                - "arn:aws:dynamodb:${aws:region}:*:table/${self:provider.environment.DYNAMODB_TABLE}"
                - "arn:aws:dynamodb:${aws:region}:*:table/${self:provider.environment.API_KEYS_DYNAMODB_TABLE}"
                - "arn:aws:dynamodb:${aws:region}:*:table/${self:provider.environment.API_KEYS_DYNAMODB_TABLE}/index/*"
                - "arn:aws:dynamodb:${aws:region}:*:table/${self:provider.environment.ACCOUNTS_DYNAMO_TABLE}/index/*"
                - "arn:aws:dynamodb:${aws:region}:*:table/${self:provider.environment.DYNAMODB_TABLE}/index/*"
                - "arn:aws:dynamodb:${aws:region}:*:table/${self:provider.environment.ASSISTANTS_DYNAMODB_TABLE}"
                - "arn:aws:dynamodb:${aws:region}:*:table/${self:provider.environment.ASSISTANTS_DYNAMODB_TABLE}/index/*"
                - "arn:aws:dynamodb:${aws:region}:*:table/${self:provider.environment.FILES_DYNAMO_TABLE}"
                - "arn:aws:dynamodb:${aws:region}:*:table/${self:provider.environment.FILES_DYNAMO_TABLE}/index/*"
                - "arn:aws:dynamodb:${aws:region}:*:table/${self:provider.environment.USER_TAGS_DYNAMO_TABLE}"
                - "arn:aws:dynamodb:${aws:region}:*:table/${self:provider.environment.USER_TAGS_DYNAMO_TABLE}/index/*"
                - "arn:aws:dynamodb:${aws:region}:*:table/${self:provider.environment.HASH_FILES_DYNAMO_TABLE}"
                - "arn:aws:dynamodb:${aws:region}:*:table/${self:provider.environment.HASH_FILES_DYNAMO_TABLE}/index/*"
                - "arn:aws:dynamodb:${aws:region}:*:table/${self:provider.environment.OBJECT_ACCESS_DYNAMODB_TABLE}"
                - "arn:aws:dynamodb:${aws:region}:*:table/${self:provider.environment.OBJECT_ACCESS_DYNAMODB_TABLE}/index/*"
                - "arn:aws:dynamodb:${aws:region}:*:table/${self:provider.environment.CHAT_USAGE_DYNAMO_TABLE}"
                - "arn:aws:dynamodb:${aws:region}:*:table/${self:provider.environment.CHAT_USAGE_ARCHIVE_DYNAMO_TABLE}"
                - "arn:aws:dynamodb:${aws:region}:*:table/${self:provider.environment.CHAT_USAGE_ARCHIVE_DYNAMO_TABLE}/index/*"
                - "arn:aws:dynamodb:${aws:region}:*:table/${self:provider.environment.ACCOUNTING_DYNAMO_TABLE}"
                - "arn:aws:dynamodb:${aws:region}:*:table/${self:provider.environment.ACCOUNTS_DYNAMO_TABLE}"
                - "arn:aws:dynamodb:${aws:region}:*:table/${self:provider.environment.EMAIL_SETTINGS_DYNAMO_TABLE}"
                - "arn:aws:dynamodb:${aws:region}:*:table/${self:provider.environment.EMBEDDING_PROGRESS_TABLE}"
                - "arn:aws:dynamodb:${aws:region}:*:table/${self:provider.environment.COST_CALCULATIONS_DYNAMO_TABLE}"
                - "arn:aws:dynamodb:${aws:region}:*:table/${self:provider.environment.COST_CALCULATIONS_DYNAMO_TABLE}/*"               
                - "arn:aws:sqs:${aws:region}:*:${self:provider.environment.SQS_RAG_DOCUMENT_INDEX_QUEUE}"
                - "arn:aws:dynamodb:${aws:region}:*:table/${self:provider.environment.AMPLIFY_ADMIN_DYNAMODB_TABLE}"
                - "arn:aws:dynamodb:${aws:region}:*:table/${self:provider.environment.AMPLIFY_ADMIN_DYNAMODB_TABLE}*"
                - "arn:aws:dynamodb:${aws:region}:*:table/${self:provider.environment.GROUPS_DYNAMO_TABLE}"
                - "arn:aws:dynamodb:${aws:region}:*:table/${self:provider.environment.GROUPS_DYNAMO_TABLE}/*"
                - "arn:aws:s3:::${self:provider.environment.S3_BUCKET_NAME}"
                - "arn:aws:s3:::${self:provider.environment.S3_BUCKET_NAME}/*"
                - "arn:aws:s3:::${self:provider.environment.S3_ASSISTANT_UPLOADS_BUCKET_NAME}/*"
                - "arn:aws:s3:::${self:provider.environment.S3_CONVERSION_INPUT_BUCKET_NAME}"
                - "arn:aws:s3:::${self:provider.environment.S3_CONVERSION_INPUT_BUCKET_NAME}/*"
                - "arn:aws:s3:::${self:provider.environment.S3_CONVERSION_OUTPUT_BUCKET_NAME}"
                - "arn:aws:s3:::${self:provider.environment.S3_CONVERSION_OUTPUT_BUCKET_NAME}/*"
                - "arn:aws:s3:::${self:provider.environment.S3_RAG_INPUT_BUCKET_NAME}/*"
                - "arn:aws:s3:::${self:provider.environment.S3_IMAGE_INPUT_BUCKET_NAME}/*"
                - "arn:aws:s3:::${self:provider.environment.S3_RAG_CHUNKS_BUCKET_NAME}/*"
                - "arn:aws:s3:::${self:provider.environment.S3_FILE_TEXT_BUCKET_NAME}/*"
                - "arn:aws:s3:::${self:provider.environment.SQS_RAG_DOCUMENT_INDEX_QUEUE}/*"
                - "arn:aws:s3:::${self:provider.environment.SQS_RAG_CHUNK_DOCUMENT_INDEX_QUEUE}/*"
                - "arn:aws:sqs:${aws:region}:*:${self:provider.environment.SQS_RAG_CHUNK_DOCUMENT_INDEX_QUEUE}"
                - "arn:aws:s3:::${self:provider.environment.S3_ZIP_FILE_BUCKET_NAME}/"
                - "arn:aws:s3:::${self:provider.environment.S3_ZIP_FILE_BUCKET_NAME}/*"
                - "arn:aws:s3:::${self:provider.environment.S3_ACCESS_LOGS_BUCKET_NAME}/*"
                - "arn:aws:s3:::${self:provider.environment.S3_ACCESS_LOGS_BUCKET_NAME}"

    StateBucket:
      Type: AWS::S3::Bucket
      Properties:
        BucketName: ${self:provider.environment.S3_BUCKET_NAME}
        CorsConfiguration:
          CorsRules:
            - AllowedOrigins: ['*']
              AllowedMethods: ['PUT', 'POST']
              AllowedHeaders: ['*']
              MaxAge: 3000
        LoggingConfiguration:
          DestinationBucketName: 
            Ref: AccessLogsBucket
          LogFilePrefix: S3AccessLogs/

    AssistantUploadsBucket:
      Type: AWS::S3::Bucket
      Properties:
        BucketName: ${self:provider.environment.S3_ASSISTANT_UPLOADS_BUCKET_NAME}
        CorsConfiguration:
          CorsRules:
            - AllowedOrigins: ['*']
              AllowedMethods: ['PUT', 'POST']
              AllowedHeaders: ['*']
              MaxAge: 3000
        LoggingConfiguration:
          DestinationBucketName: 
            Ref: AccessLogsBucket
          LogFilePrefix: S3AccessLogs/              

    AssistantsDynamoDbTable:
      Type: 'AWS::DynamoDB::Table'
      Properties:
        BillingMode: PAY_PER_REQUEST
        PointInTimeRecoverySpecification:
          PointInTimeRecoveryEnabled: true
        SSESpecification:
          SSEEnabled: false
        AttributeDefinitions:
          -
            AttributeName: id
            AttributeType: S
          -
            AttributeName: user
            AttributeType: S
          -
            AttributeName: name
            AttributeType: S
        KeySchema:
          -
            AttributeName: id
            KeyType: HASH
        GlobalSecondaryIndexes:
          -
            IndexName: UserIndex
            KeySchema:
              -
                AttributeName: user
                KeyType: HASH

            Projection:
              ProjectionType: ALL
          -
            IndexName: UserNameIndex
            KeySchema:
              - AttributeName: user
                KeyType: HASH
              - AttributeName: name
                KeyType: RANGE

            Projection:
              ProjectionType: ALL
        TableName: ${self:provider.environment.ASSISTANTS_DYNAMODB_TABLE}


    UserStateDynamoDbTable:
      Type: 'AWS::DynamoDB::Table'
      Properties:
        AttributeDefinitions:
          -
            AttributeName: id
            AttributeType: S
          -
            AttributeName: user
            AttributeType: S
          -
            AttributeName: name
            AttributeType: S
        KeySchema:
          -
            AttributeName: id
            KeyType: HASH
        BillingMode: PAY_PER_REQUEST
        PointInTimeRecoverySpecification:
          PointInTimeRecoveryEnabled: true
        SSESpecification:
          SSEEnabled: false          
        GlobalSecondaryIndexes:
          -
            IndexName: UserIndex
            KeySchema:
              -
                AttributeName: user
                KeyType: HASH
            Projection:
              ProjectionType: ALL
          -
            IndexName: UserNameIndex
            KeySchema:
              - AttributeName: user
                KeyType: HASH
              - AttributeName: name
                KeyType: RANGE
            Projection:
              ProjectionType: ALL
        TableName: ${self:provider.environment.DYNAMODB_TABLE}


    UserFilesDynamoDbTable:
      Type: 'AWS::DynamoDB::Table'
      Properties:
        BillingMode: PAY_PER_REQUEST
        PointInTimeRecoverySpecification:
          PointInTimeRecoveryEnabled: true
        SSESpecification:
          SSEEnabled: false          
        AttributeDefinitions:
          -
            AttributeName: id
            AttributeType: S
          -
            AttributeName: createdBy
            AttributeType: S
          -
            AttributeName: createdAt
            AttributeType: S
          -
            AttributeName: type
            AttributeType: S
          -
            AttributeName: name
            AttributeType: S
        KeySchema:
          - AttributeName: id
            KeyType: HASH
        GlobalSecondaryIndexes:
          -
            IndexName: createdBy
            KeySchema:
              -
                AttributeName: createdBy
                KeyType: HASH
              -
                AttributeName: id
                KeyType: RANGE
            Projection:
              ProjectionType: ALL
          -
            IndexName: createdByAndAt
            KeySchema:
              -
                AttributeName: createdBy
                KeyType: HASH
              -
                AttributeName: createdAt
                KeyType: RANGE
            Projection:
              ProjectionType: ALL
          -
            IndexName: createdByAndType
            KeySchema:
              -
                AttributeName: createdBy
                KeyType: HASH
              -
                AttributeName: type
                KeyType: RANGE
            Projection:
              ProjectionType: ALL
          -
            IndexName: createdByAndName
            KeySchema:
              -
                AttributeName: createdBy
                KeyType: HASH
              -
                AttributeName: name
                KeyType: RANGE
            Projection:
              ProjectionType: ALL
        TableName: ${self:provider.environment.FILES_DYNAMO_TABLE}

    UserTagsDynamoDbTable:
      Type: 'AWS::DynamoDB::Table'
      Properties:
        BillingMode: PAY_PER_REQUEST
        PointInTimeRecoverySpecification:
          PointInTimeRecoveryEnabled: true
        SSESpecification:
          SSEEnabled: false          
        AttributeDefinitions:
          -
            AttributeName: user
            AttributeType: S
        KeySchema:
          - AttributeName: user
            KeyType: HASH
        TableName: ${self:provider.environment.USER_TAGS_DYNAMO_TABLE}


    HashFilesDynamoDbTable:
      Type: 'AWS::DynamoDB::Table'
      Properties:
        BillingMode: PAY_PER_REQUEST
        PointInTimeRecoverySpecification:
          PointInTimeRecoveryEnabled: true
        SSESpecification:
          SSEEnabled: false          
        AttributeDefinitions:
          -
            AttributeName: id
            AttributeType: S
          - AttributeName: textLocationKey
            AttributeType: S  
        KeySchema:
          - AttributeName: id
            KeyType: HASH
        TableName: ${self:provider.environment.HASH_FILES_DYNAMO_TABLE}
        GlobalSecondaryIndexes:
          - IndexName: TextLocationIndex
            KeySchema:
              - AttributeName: textLocationKey
                KeyType: HASH
            Projection:
              ProjectionType: ALL


    AccountingChargesDynamoDbTable:
      Type: 'AWS::DynamoDB::Table'
      Properties:
        BillingMode: PAY_PER_REQUEST
        PointInTimeRecoverySpecification:
          PointInTimeRecoveryEnabled: true
        SSESpecification:
          SSEEnabled: false          
        AttributeDefinitions:
          -
            AttributeName: id
            AttributeType: S
        KeySchema:
          - AttributeName: id
            KeyType: HASH
        TableName: ${self:provider.environment.ACCOUNTING_DYNAMO_TABLE}

    AccountsDynamoDbTable:
      Type: 'AWS::DynamoDB::Table'
      Properties:
        BillingMode: PAY_PER_REQUEST
        PointInTimeRecoverySpecification:
          PointInTimeRecoveryEnabled: true
        SSESpecification:
          SSEEnabled: false          
        AttributeDefinitions:
          -
            AttributeName: user
            AttributeType: S
        KeySchema:
          - AttributeName: user
            KeyType: HASH
        TableName: ${self:provider.environment.ACCOUNTS_DYNAMO_TABLE}

    EmailSettingsDynamoDbTable:
      Type: 'AWS::DynamoDB::Table'
      Properties:
        BillingMode: PAY_PER_REQUEST
        PointInTimeRecoverySpecification:
          PointInTimeRecoveryEnabled: true
        SSESpecification:
          SSEEnabled: false          
        AttributeDefinitions:
          -
            AttributeName: email
            AttributeType: S
          -
            AttributeName: tag
            AttributeType: S
        KeySchema:
          - AttributeName: email
            KeyType: HASH
          - AttributeName: tag
            KeyType: RANGE
        TableName: ${self:provider.environment.EMAIL_SETTINGS_DYNAMO_TABLE}

    AccountingChatUsageDynamoDbTable:
      Type: 'AWS::DynamoDB::Table'
      Properties:
        BillingMode: PAY_PER_REQUEST
        PointInTimeRecoverySpecification:
          PointInTimeRecoveryEnabled: true
        SSESpecification:
          SSEEnabled: false
        AttributeDefinitions:
          - AttributeName: id
            AttributeType: S
          - AttributeName: user
            AttributeType: S
          - AttributeName: time
            AttributeType: S
        KeySchema:
          - AttributeName: id
            KeyType: HASH
        TableName: ${self:provider.environment.CHAT_USAGE_DYNAMO_TABLE}
        GlobalSecondaryIndexes:
          - IndexName: UserUsageTimeIndex
            KeySchema:
              - AttributeName: user
                KeyType: HASH
              - AttributeName: time
                KeyType: RANGE
            Projection:
              ProjectionType: ALL  # Or specify the attributes you want projected
          - IndexName: DateIndex
            KeySchema:
              - AttributeName: time
                KeyType: HASH
            Projection:
              ProjectionType: ALL  # Or specify the attributes you want projected
        StreamSpecification:  # enable streaming
          StreamViewType: NEW_AND_OLD_IMAGES        

    AccountingChatUsageArchiveDynamoDbTable:
      Type: 'AWS::DynamoDB::Table'
      Properties:
        BillingMode: PAY_PER_REQUEST
        PointInTimeRecoverySpecification:
          PointInTimeRecoveryEnabled: true
        SSESpecification:
          SSEEnabled: false          
        AttributeDefinitions:
          - AttributeName: id
            AttributeType: S
          - AttributeName: user
            AttributeType: S
          - AttributeName: time
            AttributeType: S
        KeySchema:
          - AttributeName: id
            KeyType: HASH
        TableName: ${self:provider.environment.CHAT_USAGE_ARCHIVE_DYNAMO_TABLE}
        GlobalSecondaryIndexes:
          - IndexName: UserUsageTimeIndex
            KeySchema:
              - AttributeName: user
                KeyType: HASH
              - AttributeName: time
                KeyType: RANGE
            Projection:
              ProjectionType: ALL  # Or specify the attributes you want projected
          - IndexName: DateIndex
            KeySchema:
              - AttributeName: time
                KeyType: HASH
            Projection:
              ProjectionType: ALL  # Or specify the attributes you want projected


    ConversionInputBucket:
         Type: AWS::S3::Bucket
         Properties:
          BucketName: ${self:provider.environment.S3_CONVERSION_INPUT_BUCKET_NAME}
          CorsConfiguration:
            CorsRules:
              - AllowedOrigins: ['*']
                AllowedMethods: ['GET']
                AllowedHeaders: ['*']
                MaxAge: 3000
          LoggingConfiguration:
            DestinationBucketName: 
              Ref: AccessLogsBucket 
            LogFilePrefix: S3AccessLogs/

    ConversionOutputBucket:
         Type: AWS::S3::Bucket
         DependsOn: LambdaIAMPolicy
         Properties:
          BucketName: ${self:provider.environment.S3_CONVERSION_OUTPUT_BUCKET_NAME}
          CorsConfiguration:
            CorsRules:
              - AllowedOrigins: ['*']
                AllowedMethods: ['GET', 'PUT', 'POST']
                AllowedHeaders: ['*']
                MaxAge: 3000
          LoggingConfiguration:
            DestinationBucketName: 
              Ref: AccessLogsBucket
            LogFilePrefix: S3AccessLogs/ 
          NotificationConfiguration:
            LambdaConfigurations:
              - Event: 's3:ObjectCreated:Put'
                Filter:
                  S3Key:
                    Rules:
                      - Name: prefix
                        Value: 'templates/'
                      - Name: suffix
                        Value: '.pptx' 
                Function: !GetAtt HandlePptxUploadLambdaFunction.Arn

    RagInputBucket:
        Type: AWS::S3::Bucket
        Properties:
          BucketName: ${self:provider.environment.S3_RAG_INPUT_BUCKET_NAME}
          CorsConfiguration:
            CorsRules:
              - AllowedOrigins: ['*']
                AllowedMethods: ['GET','PUT', 'POST']
                AllowedHeaders: ['*']
                MaxAge: 3000
          LoggingConfiguration:
            DestinationBucketName: 
              Ref: AccessLogsBucket
            LogFilePrefix: S3AccessLogs/       
    
    ImageInputBucket:
        Type: AWS::S3::Bucket
        Properties:
          BucketName: ${self:provider.environment.S3_IMAGE_INPUT_BUCKET_NAME}
          CorsConfiguration:
            CorsRules:
              - AllowedOrigins: ['*']
                AllowedMethods: ['GET','PUT', 'POST']
                AllowedHeaders: ['*']
                MaxAge: 3000
          LoggingConfiguration:
            DestinationBucketName: 
              Ref: AccessLogsBucket
            LogFilePrefix: S3AccessLogs/       

    RagChunksBucket:
        Type: AWS::S3::Bucket
        Properties:
          BucketName: ${self:provider.environment.S3_RAG_CHUNKS_BUCKET_NAME}
          CorsConfiguration:
            CorsRules:
              - AllowedOrigins: ['*']
                AllowedMethods: ['GET']
                AllowedHeaders: ['*']
                MaxAge: 3000
          LoggingConfiguration:
            DestinationBucketName: 
              Ref: AccessLogsBucket
            LogFilePrefix: S3AccessLogs/       

    FileTextBucket:
        Type: AWS::S3::Bucket
        Properties:
          BucketName: ${self:provider.environment.S3_FILE_TEXT_BUCKET_NAME}
          CorsConfiguration:
            CorsRules:
              - AllowedOrigins: ['*']
                AllowedMethods: ['GET','HEAD']
                AllowedHeaders: ['*']
                MaxAge: 3000
          LoggingConfiguration:
            DestinationBucketName: 
              Ref: AccessLogsBucket
            LogFilePrefix: S3AccessLogs/       

    RagDocumentIndexQueue:
          Type: "AWS::SQS::Queue"
          Properties:
            VisibilityTimeout: 300
            QueueName: ${self:provider.environment.SQS_RAG_DOCUMENT_INDEX_QUEUE}

    RagChunkDocumentQueue:
          Type: "AWS::SQS::Queue"
          Properties:
            VisibilityTimeout: 300
            QueueName: ${self:provider.environment.SQS_RAG_CHUNK_DOCUMENT_INDEX_QUEUE}
    
    remoteConversationsBucket:
      Type: AWS::S3::Bucket
      Properties:
        BucketName: ${self:provider.environment.S3_CONVERSATIONS_BUCKET_NAME}
        CorsConfiguration:
          CorsRules:
            - AllowedOrigins: ['*']
              AllowedMethods: ['PUT', DELETE, GET]
              AllowedHeaders: ['*']
              MaxAge: 3000
        LoggingConfiguration:
            DestinationBucketName: 
              Ref: AccessLogsBucket
            LogFilePrefix: S3AccessLogs/       
    
    ZipFileBucket:
      Type: 'AWS::S3::Bucket'
      Properties:
        BucketName: ${self:provider.environment.S3_ZIP_FILE_BUCKET_NAME}
        CorsConfiguration:
          CorsRules:
            - AllowedOrigins: ['*']
              AllowedMethods: ['GET','PUT','POST']
              AllowedHeaders: ['*']
              MaxAge: 3000
        LoggingConfiguration:
            DestinationBucketName: 
              Ref: AccessLogsBucket
            LogFilePrefix: S3AccessLogs/       

    AccessLogsBucket:
      Type: 'AWS::S3::Bucket'
      Properties:
        BucketName: ${self:provider.environment.S3_ACCESS_LOGS_BUCKET_NAME}

    AccessLogsBucketPolicy:
      Type: 'AWS::S3::BucketPolicy'
      Properties:
        Bucket:
          Ref: AccessLogsBucket
        PolicyDocument:
          Version: '2012-10-17'
          Statement:
            - Sid: 'S3ServerAccessLogsPolicy'
              Effect: 'Allow'
              Principal:
                Service: 'logging.s3.amazonaws.com'
              Action:
                - 's3:PutObject'
              Resource: 
                Fn::Join:
                  - ''
                  - - 'arn:aws:s3:::'
                    - Ref: AccessLogsBucket
                    - '/S3AccessLogs/*'
              Condition:
                StringEquals:
                  'aws:SourceAccount': ${aws:accountId}
  Outputs:
      AccountingChatUsageDynamoStreamArn:
        Description: "The ARN of the DynamoDB Stream for the ChatUsage table"
        Value: !GetAtt AccountingChatUsageDynamoDbTable.StreamArn
        Export:
          Name: 
            Fn::Sub: "${sls:stage}-AccountingChatUsageDynamoStreamArn"
    
      ApiGatewayId:
        Description: "The ID of the API Gateway"
        Value: !Ref ApiGatewayRestApi
        Export:
          Name: 
            Fn::Sub: "${sls:stage}-RestApiId"
    
      ApiGatewayRootResourceId:
        Description: "The ID of the API Gateway root resource"
        Value: 
          Fn::GetAtt: [ApiGatewayRestApi, "RootResourceId"]
        Export:
          Name: 
            Fn::Sub: "${sls:stage}-RestApiRootResourceId"


      ConverstionTemplatesBucketOutput:
        Description: "The S3 bucket name for ppt conversion templates"
        Value: !Ref ConversionOutputBucket
        Export:
          Name: 
            Fn::Sub: "${sls:stage}-ConversionOutputBucket"
<|MERGE_RESOLUTION|>--- conflicted
+++ resolved
@@ -121,11 +121,7 @@
     events:
       - http:
           path: state/conversation/register
-<<<<<<< HEAD
-          method: put
-=======
-          method: post
->>>>>>> 9bf0ff2f
+          method: post
           cors: true
 
   upload_conversation:
