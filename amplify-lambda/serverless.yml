--- conflicted
+++ resolved
@@ -23,22 +23,7 @@
     - staging
     - prod
 
-<<<<<<< HEAD
-  prune:
-    automatic: true
-    includeLayers: true
-    number: 5
-
-  customDomain:
-    domainName: ${self:custom.stageVariables.CUSTOM_API_DOMAIN}
-    certificateArn: ${self:custom.stageVariables.SSL_CERT_ARN}
-    basePath: 'dev' # optional, set to empty for the root path
-    stage: ${self:provider.stage}
-    createRoute53Record: true # optional, default is false    
-
-=======
     
->>>>>>> ae8c7947
 provider:
   name: aws
   runtime: python3.11
@@ -278,49 +263,6 @@
           method: post
           cors: true
 
-  run_assistant_thread:
-    handler: assistant/assistant.run_assistant_thread
-    events:
-      - http:
-          path: assistant/thread/run
-          method: post
-          cors: true
-
-  run_status_assistant_thread:
-    handler: assistant/assistant.get_run_status_assistant_thread
-    events:
-      - http:
-          path: assistant/thread/run/status
-          method: post
-          cors: true
-
-  list_assistants:
-    handler: assistant/assistant.list_assistants
-    events:
-      - http:
-          path: assistant/list
-          method: post
-          cors: true
-
-  create_assistant_thread:
-    handler: assistant/assistant.create_assistant_thread
-    events:
-      - http:
-          path: assistant/thread/create
-          method: post
-          cors: true
-
-<<<<<<< HEAD
-  delete_assistant_thread:
-    handler: assistant/assistant.delete_assistant_thread
-    events:
-      - http:
-          path: assistant/thread/delete
-          method: post
-          cors: true
-
-
-=======
   set_datasource_metadata:
     handler: assistant/assistant.set_datasource_metadata_entry
     timeout: 30
@@ -330,7 +272,6 @@
           method: post
           cors: true
 
->>>>>>> ae8c7947
   create:
     handler: state/create.create
     events:
