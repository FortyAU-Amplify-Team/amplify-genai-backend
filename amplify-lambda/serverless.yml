service: amplify-${self:custom.stageVars.DEP_NAME}-lambda

frameworkVersion: "3"

package:
  exclude:
    - node_modules/**
    - venv/**

plugins:
  - serverless-offline
  - serverless-python-requirements
  - serverless-prune-plugin 
  - serverless-domain-manager

custom:
  pythonRequirements:
<<<<<<< HEAD
    dockerizePip: true
=======
    dockerizePip: non-linux
>>>>>>> 995e42f4
    layer: true
    slim: true

  stageVars: ${file(../var/${self:provider.stage}-var.yml)} 
  stages:
    - dev
    - staging
    - prod

<<<<<<< HEAD
  prune:
    automatic: true
    includeLayers: true
    number: 5

  customDomain:
    domainName: ${self:custom.stageVars.CUSTOM_API_DOMAIN}
    #certificateArn: ${self:custom.stageVars.SSL_CERT_ARN}
    certificateName:
    basePath: # optional, set to empty for the root path
    stage: ${self:provider.stage}
    createRoute53Record: true # optional, default is false        
    autoDomain: true
    autoDomainWaitFor: 60
=======
>>>>>>> 995e42f4
    
provider:
  name: aws
  runtime: python3.11
  stage: ${opt:stage, 'dev'}
  region: us-east-1
  versionFunctions: false
  logs:
    httpApi: true
    restApi: true
    websocket: true
  logRetentionInDays: 365  
  stackTags:
    "vu:environment": ${sls:stage}
    "vu:applicationName": "amplify"
    "vu:owner": "amplify@vanderbilt.edu"
  tags:
    "vu:environment": ${sls:stage}
    "vu:applicationName": "amplify"
    "vu:owner": "amplify@vanderbilt.edu"
  environment:
    #Local Resources Created in this service
    DYNAMODB_TABLE: ${self:service}-${sls:stage}
    ASSISTANTS_DYNAMODB_TABLE: ${self:service}-${sls:stage}-assistants
    FILES_DYNAMO_TABLE: ${self:service}-${sls:stage}-user-files
    USER_TAGS_DYNAMO_TABLE: ${self:service}-${sls:stage}-user-tags
    HASH_FILES_DYNAMO_TABLE: ${self:service}-${sls:stage}-hash-files
    USER_TAGS_DYNAMO_TABLE: ${self:service}-${sls:stage}-user-tags
    ACCOUNTING_DYNAMO_TABLE: ${self:service}-${sls:stage}-accounting
    ACCOUNTS_DYNAMO_TABLE: ${self:service}-${sls:stage}-accounts
    CHAT_USAGE_DYNAMO_TABLE: ${self:service}-${sls:stage}-chat-usage
    CHAT_USAGE_ARCHIVE_DYNAMO_TABLE: ${self:service}-${sls:stage}-chat-usage-archive
    COST_CALCULATIONS_DYNAMO_TABLE: ${self:service}-${sls:stage}-cost-calculations
    S3_ACCESS_LOGS_BUCKET_NAME: ${self:service}-${sls:stage}-access-logs
    LAMBDA_IAM_POLICY_NAME: ${self:service}-${sls:stage}-lambda-policy
<<<<<<< HEAD
    S3_BUCKET_NAME: ${self:service}-${sls:stage}-share 
=======
    S3_BUCKET_NAME: ${self:service}-${sls:stage}-share  # replace 'my-s3-bucket' with your actual bucket name
>>>>>>> 995e42f4
    S3_BASE_PROMPTS_BUCKET_NAME: ${self:service}-${sls:stage}-base-prompts
    S3_CONVERSION_INPUT_BUCKET_NAME: ${self:service}-${sls:stage}-document-conversion-input
    S3_CONVERSION_OUTPUT_BUCKET_NAME: ${self:service}-${sls:stage}-document-conversion-output
    S3_ASSISTANT_UPLOADS_BUCKET_NAME: ${self:service}-${sls:stage}-assistant-uploads
    S3_IMAGE_INPUT_BUCKET_NAME: ${self:service}-${sls:stage}-image-input
    S3_RAG_INPUT_BUCKET_NAME: ${self:service}-${sls:stage}-rag-input
    S3_RAG_CHUNKS_BUCKET_NAME: ${self:service}-${sls:stage}-rag-chunks
    S3_FILE_TEXT_BUCKET_NAME: ${self:service}-${sls:stage}-file-text
    SQS_RAG_DOCUMENT_INDEX_QUEUE: ${self:service}-${sls:stage}-rag-document-index-queue
    SQS_RAG_CHUNK_DOCUMENT_INDEX_QUEUE: ${self:service}-${sls:stage}-rag-document-chunk-queue
    PERSONAL_ASSISTANT_SNS_EMAIL_TOPIC_NAME: ${self:service}-${sls:stage}-personal-assistant-sns-email-topic
<<<<<<< HEAD
    EMAIL_SETTINGS_DYNAMO_TABLE: ${self:service}-${sls:stage}-email-settings
    

    # Var File
    OAUTH_AUDIENCE: ${self:custom.stageVars.OAUTH_AUDIENCE}
    OAUTH_ISSUER_BASE_URL: ${self:custom.stageVars.OAUTH_ISSUER_BASE_URL}
    #OPENAI_API_KEY_ARN: ${self:custom.stageVars.OPENAI_API_KEY_ARN}
    OPENAI_API_KEY: ${self:custom.stageVars.OPENAI_API_KEY}
    ORGANIZATION_EMAIL_DOMAIN: ${self:custom.stageVars.ORGANIZATION_EMAIL_DOMAIN}
    PANDOC_LAYER: ${self:custom.stageVars.PANDOC_LAMBDA_LAYER_ARN}
    IDP_PREFIX: ${self:custom.stageVars.IDP_PREFIX}
    SHARE_ASSISTANTS_ENDPOINT: ${param:SHARE_ASSISTANTS_ENDPOINT}/assistant/share
    OBJECT_ACCESS_SET_PERMISSIONS_ENDPOINT: https://${self:custom.stageVars.CUSTOM_API_DOMAIN}/utilities/update_object_permissions
    OBJECT_ACCESS_DYNAMODB_TABLE: amplify-${self:custom.stageVars.DEP_NAME}-object-access-${sls:stage}-object-access
=======
    OBJECT_ACCESS_DYNAMODB_TABLE: vu-amplify-object-access-${sls:stage}-object-access
>>>>>>> 995e42f4
    S3_CONVERSATIONS_BUCKET_NAME:  ${self:service}-${sls:stage}-user-conversations
    S3_ZIP_FILE_BUCKET_NAME: ${self:service}-${sls:stage}-zip-files
    API_KEYS_DYNAMODB_TABLE: vu-amplify-object-access-${sls:stage}-api-keys
    API_BASE_URL: ${self:custom.stageVariables.API_BASE_URL}
<<<<<<< HEAD
    ASSISTANTS_API_BASE_URL: ${self:custom.stageVariables.ASSISTANTS_API_BASE_URL}
    CHAT_ENDPOINT: ${self:custom.stageVariables.CHAT_ENDPOINT}
    MAX_CHUNKS: 1000
    FILE_UPLOAD_ENCRYPTION_PARAMETER: /${self:service}/${sls:stage}/s3/metadata/encryption    EMBEDDING_PROGRESS_TABLE: amplify-${self:custom.stageVars.DEP_NAME}-embedding-${sls:stage}-embedding-progress


=======
    CHAT_ENDPOINT: ${self:custom.stageVariables.CHAT_ENDPOINT}
    MAX_CHUNKS: 1000
    FILE_UPLOAD_ENCRYPTION_PARAMETER: /${self:service}/${sls:stage}/s3/metadata/encryption
>>>>>>> 995e42f4

  iam:
    role:
      managedPolicies:
        - arn:aws:iam::aws:policy/service-role/AWSLambdaBasicExecutionRole      
        - arn:aws:iam::${aws:accountId}:policy/${self:provider.environment.LAMBDA_IAM_POLICY_NAME}

functions:

  chat_endpoint:
    handler: chat/service.chat_endpoint
    timeout: 180
    layers:
      - Ref: PythonRequirementsLambdaLayer
    events:
      - http:
          path: chat
          method: post
          cors: true
    

  upload_conversation:
    handler: state/conversation.upload_conversation
    layers:
      - Ref: PythonRequirementsLambdaLayer
    events:
      - http:
          path: state/conversation/upload
          method: put
          cors: true

  delete_conversation:
    handler: state/conversation.delete_conversation
    layers:
      - Ref: PythonRequirementsLambdaLayer
    events:
      - http:
          path: state/conversation/delete
          method: delete
          cors: true

  delete_multiple_conversations:
    handler: state/conversation.delete_multiple_conversations
    layers:
      - Ref: PythonRequirementsLambdaLayer
    events:
      - http:
          path: state/conversation/delete_multiple
          method: POST
          cors: true

  get_conversation:
    handler: state/conversation.get_conversation
    layers:
      - Ref: PythonRequirementsLambdaLayer
    events:
      - http:
          path: state/conversation/get
          method: get
          cors: true

  get_multiple_conversations:
    handler: state/conversation.get_multiple_conversations
    timeout: 30
    layers:
      - Ref: PythonRequirementsLambdaLayer
    events:
      - http:
          path: state/conversation/get_multiple
          method: post
          cors: true

  get_all_conversation:
    handler: state/conversation.get_all_conversations
    timeout: 30
    layers:
      - Ref: PythonRequirementsLambdaLayer
    events:
      - http:
          path: state/conversation/get_all
          method: get
          cors: true


  upload_file:
<<<<<<< HEAD
    handler: assistant/assistant.get_presigned_url
=======
    handler: files/file.get_presigned_url
>>>>>>> 995e42f4
    layers:
      - Ref: PythonRequirementsLambdaLayer
    events:
      - http:
<<<<<<< HEAD
          path: assistant/files/upload
=======
          path: files/upload
>>>>>>> 995e42f4
          method: post
          cors: true
    environment:
        ENCRYPTION_PARAMETER: ${self:provider.environment.FILE_UPLOAD_ENCRYPTION_PARAMETER}
    timeout: 9    

  download_file:
<<<<<<< HEAD
    handler: assistant/assistant.get_presigned_download_url
=======
    handler: files/file.get_presigned_download_url
>>>>>>> 995e42f4
    layers:
      - Ref: PythonRequirementsLambdaLayer
    events:
      - http:
<<<<<<< HEAD
          path: assistant/files/download
=======
          path: files/download
>>>>>>> 995e42f4
          method: post
          cors: true

  list_tags_user:
<<<<<<< HEAD
    handler: assistant/assistant.list_tags_for_user
=======
    handler: files/file.list_tags_for_user
>>>>>>> 995e42f4
    layers:
      - Ref: PythonRequirementsLambdaLayer
    events:
      - http:
<<<<<<< HEAD
          path: assistant/tags/list
=======
          path: files/tags/list
>>>>>>> 995e42f4
          method: post
          cors: true

  create_tags_user:
<<<<<<< HEAD
    handler: assistant/assistant.create_tags
=======
    handler: files/file.create_tags
>>>>>>> 995e42f4
    layers:
      - Ref: PythonRequirementsLambdaLayer
    events:
      - http:
<<<<<<< HEAD
          path: assistant/tags/create
=======
          path: files/tags/create
>>>>>>> 995e42f4
          method: post
          cors: true

  delete_tag_user:
<<<<<<< HEAD
    handler: assistant/assistant.delete_tag_from_user
=======
    handler: files/file.delete_tag_from_user
>>>>>>> 995e42f4
    layers:
      - Ref: PythonRequirementsLambdaLayer
    events:
      - http:
<<<<<<< HEAD
          path: assistant/tags/delete
=======
          path: files/tags/delete
>>>>>>> 995e42f4
          method: post
          cors: true

  set_tags_user_files:
<<<<<<< HEAD
    handler: assistant/assistant.update_item_tags
=======
    handler: files/file.update_item_tags
>>>>>>> 995e42f4
    layers:
      - Ref: PythonRequirementsLambdaLayer
    events:
      - http:
<<<<<<< HEAD
          path: assistant/files/set_tags
=======
          path: files/set_tags
>>>>>>> 995e42f4
          method: post
          cors: true

  query_user_files:
<<<<<<< HEAD
    handler: assistant/assistant.query_user_files
=======
    handler: files/file.query_user_files
>>>>>>> 995e42f4
    layers:
      - Ref: PythonRequirementsLambdaLayer
    timeout: 30
    events:
      - http:
<<<<<<< HEAD
          path: assistant/files/query
=======
          path: files/query
>>>>>>> 995e42f4
          method: post
          cors: true

  set_datasource_metadata:
<<<<<<< HEAD
    handler: assistant/assistant.set_datasource_metadata_entry
=======
    handler: files/file.set_datasource_metadata_entry
>>>>>>> 995e42f4
    layers:
      - Ref: PythonRequirementsLambdaLayer
    timeout: 30
    events:
      - http:
          path: datasource/metadata/set
          method: post
          cors: true

  create:
    handler: state/create.create
    layers:
      - Ref: PythonRequirementsLambdaLayer
    events:
      - http:
          path: state
          method: post
          cors: true

  user_base_prompts:
    handler: state/share.get_base_prompts
    layers:
      - Ref: PythonRequirementsLambdaLayer
    timeout: 30
    events:
      - http:
          path: state/base-prompts/get
          method: post

  user_share_with_users:
    handler: state/share.share_with_users
    layers:
      - Ref: PythonRequirementsLambdaLayer
    timeout: 30
    events:
      - http:
          path: state/share
          method: post

  user_share_load:
    handler: state/share.load_data_from_s3
    layers:
      - Ref: PythonRequirementsLambdaLayer
    events:
      - http:
          path: state/share/load
          method: post

  user_get_shares:
    handler: state/share.get_share_data_for_user
    layers:
      - Ref: PythonRequirementsLambdaLayer
    timeout: 30
    events:
      - http:
          path: state/share
          method: get

  chat_convert:
    handler: converters/docconverter.submit_conversion_job
    layers:
      - Ref: PythonRequirementsLambdaLayer
    timeout: 30
    events:
      - http:
          path: chat/convert
          method: post

  accounts_charge:
    handler: accounts/accounts.charge_request
    layers:
      - Ref: PythonRequirementsLambdaLayer
    events:
      - http:
          path: state/accounts/charge
          method: post

  accounts_get:
    handler: accounts/accounts.get_accounts
    layers:
      - Ref: PythonRequirementsLambdaLayer
    events:
      - http:
          path: state/accounts/get
          method: get

  accounts_save:
    handler: accounts/accounts.save_accounts
    layers:
      - Ref: PythonRequirementsLambdaLayer
    events:
      - http:
          path: state/accounts/save
          method: post


  settings_get:
    handler: state/usersettings.get_settings
    layers:
      - Ref: PythonRequirementsLambdaLayer
    events:
      - http:
          path: state/settings/get
          method: get

  settings_save:
    handler: state/usersettings.save_settings
    layers:
      - Ref: PythonRequirementsLambdaLayer
    events:
      - http:
          path: state/settings/save
          method: post

  convert:
    handler: converters/docconverter.handler
    layers:
      - arn:aws:lambda:us-east-1:514391678313:layer:pandoc:1  # replace this with the actual Pandoc layer ARN
      - Ref: PythonRequirementsLambdaLayer
    memorySize: 1024
    timeout: 180
    events:
      - s3:
          bucket: ${self:provider.environment.S3_CONVERSION_INPUT_BUCKET_NAME}
          event: s3:ObjectCreated:*
          existing: true

  queue_document_for_rag:
    handler: rag/core.queue_document_for_rag
    layers:
      - Ref: PythonRequirementsLambdaLayer
    events:
      - s3:
          bucket: ${self:provider.environment.S3_RAG_INPUT_BUCKET_NAME}
          event: s3:ObjectCreated:*
          existing: true
    environment:
        rag_process_document_queue_url:
          Ref: RagDocumentIndexQueue

  process_document_for_rag:
    handler: rag/core.process_document_for_rag
    layers:
      - Ref: PythonRequirementsLambdaLayer
    timeout: 300
    events:
        - sqs:
            arn:
              Fn::GetAtt:
                - RagDocumentIndexQueue
                - Arn
    environment:
        ENCRYPTION_PARAMETER: ${self:provider.environment.FILE_UPLOAD_ENCRYPTION_PARAMETER}
        rag_process_document_queue_url:
          Ref: RagDocumentIndexQueue
    
  queue_document_for_chunking:
    handler: rag/core.queue_document_for_rag_chunking
    layers:
      - Ref: PythonRequirementsLambdaLayer
    events:
      - s3:
          bucket: ${self:provider.environment.S3_FILE_TEXT_BUCKET_NAME}
          event: s3:ObjectCreated:*
          existing: true
    environment:
        rag_chunk_document_queue_url:
          Ref: RagChunkDocumentQueue

  process_document_for_chunking:
    handler: rag/core.chunk_document_for_rag
    layers:
      - Ref: PythonRequirementsLambdaLayer
    timeout: 300
    events:
        - sqs:
            arn:
              Fn::GetAtt:
                - RagChunkDocumentQueue
                - Arn
    environment:
        rag_chunk_document_queue_url:
          Ref: RagChunkDocumentQueue

  email_assistant:
    handler: personal/assistant.process_email
    layers:
      - Ref: PythonRequirementsLambdaLayer
    timeout: 900
    events:
      - sns: ${self:provider.environment.PERSONAL_ASSISTANT_SNS_EMAIL_TOPIC_NAME}

  process_images_for_chat:
    handler: images/core.process_images_for_chat
    layers:
      - Ref: PythonRequirementsLambdaLayer
    events:
      - s3:
          bucket: ${self:provider.environment.S3_IMAGE_INPUT_BUCKET_NAME}
          event: s3:ObjectCreated:*
          existing: true

  archive_chat_usage:
    handler: utilities/amplify-lambda/utilities/chat_usage_archive.archive_items
    layers:
      - Ref: PythonRequirementsLambdaLayer
    events:
      - schedule: cron(0 0 ? * SUN *) # Run every Sunday at midnight          
  
resources:
  Resources:
    LambdaIAMPolicy:
      Type: AWS::IAM::ManagedPolicy
      Properties:
        ManagedPolicyName: ${self:provider.environment.LAMBDA_IAM_POLICY_NAME}
        PolicyDocument:
          Version: '2012-10-17'
          Statement:
            - Effect: Allow
              Action:
                - ssm:GetParameter
                - ssm:DescribeParameters
                - ssm:PutParameter
              Resource: 
                - arn:aws:ssm:${self:provider.region}:${aws:accountId}:parameter${self:provider.environment.FILE_UPLOAD_ENCRYPTION_PARAMETER}
            - Effect: Allow
              Action:
                - s3:ListBucket
                - s3:GetObject
                - s3:PutObject
                - s3:DeleteObject
              Resource:
                - "arn:aws:s3:::${self:provider.environment.S3_CONVERSATIONS_BUCKET_NAME}/*"
            - Effect: Allow
              Action:
                - secretsmanager:GetSecretValue
                - dynamodb:Query
                - dynamodb:Scan
                - dynamodb:GetItem
                - dynamodb:PutItem
                - dynamodb:UpdateItem
                - dynamodb:DeleteItem
                - s3:GetObject
                - s3:PutObject
                - s3:PutObjectHold
                - s3:DeleteObject
                - s3:HeadObject
                - s3:ListBucket
                - s3:CreateBucket
                - sqs:SendMessage
                - sqs:DeleteMessage
                - sqs:ReceiveMessage
                - sqs:GetQueueAttributes
                - sqs:ChangeMessageVisibility
                - rds-data:ExecuteStatement
                - rds-data:BatchExecuteStatement
                - rds-data:BeginTransaction
                - rds-data:CommitTransaction
                - rds-data:RollbackTransaction
              Resource:
                - 'arn:aws:secretsmanager:us-east-1:*:secret:OPENAI_API_KEY-REUULJ'
                - "arn:aws:dynamodb:${aws:region}:*:table/${self:provider.environment.DYNAMODB_TABLE}"
                - "arn:aws:dynamodb:${aws:region}:*:table/${self:provider.environment.API_KEYS_DYNAMODB_TABLE}"
                - "arn:aws:dynamodb:${aws:region}:*:table/${self:provider.environment.API_KEYS_DYNAMODB_TABLE}/index/*"
                - "arn:aws:dynamodb:${aws:region}:*:table/${self:provider.environment.ACCOUNTS_DYNAMO_TABLE}/index/*"
                - "arn:aws:dynamodb:${aws:region}:*:table/${self:provider.environment.DYNAMODB_TABLE}/index/*"
                - "arn:aws:dynamodb:${aws:region}:*:table/${self:provider.environment.ASSISTANTS_DYNAMODB_TABLE}"
                - "arn:aws:dynamodb:${aws:region}:*:table/${self:provider.environment.ASSISTANTS_DYNAMODB_TABLE}/index/*"
                - "arn:aws:dynamodb:${aws:region}:*:table/${self:provider.environment.FILES_DYNAMO_TABLE}"
                - "arn:aws:dynamodb:${aws:region}:*:table/${self:provider.environment.FILES_DYNAMO_TABLE}/index/*"
                - "arn:aws:dynamodb:${aws:region}:*:table/${self:provider.environment.USER_TAGS_DYNAMO_TABLE}"
                - "arn:aws:dynamodb:${aws:region}:*:table/${self:provider.environment.USER_TAGS_DYNAMO_TABLE}/index/*"
                - "arn:aws:dynamodb:${aws:region}:*:table/${self:provider.environment.HASH_FILES_DYNAMO_TABLE}"
                - "arn:aws:dynamodb:${aws:region}:*:table/${self:provider.environment.HASH_FILES_DYNAMO_TABLE}/index/*"
                - "arn:aws:dynamodb:${aws:region}:*:table/${self:provider.environment.OBJECT_ACCESS_DYNAMODB_TABLE}"
                - "arn:aws:dynamodb:${aws:region}:*:table/${self:provider.environment.OBJECT_ACCESS_DYNAMODB_TABLE}/index/*"
                - "arn:aws:dynamodb:${aws:region}:*:table/${self:provider.environment.CHAT_USAGE_DYNAMO_TABLE}"
                - "arn:aws:dynamodb:${aws:region}:*:table/${self:provider.environment.CHAT_USAGE_ARCHIVE_DYNAMO_TABLE}"
                - "arn:aws:dynamodb:${aws:region}:*:table/${self:provider.environment.CHAT_USAGE_ARCHIVE_DYNAMO_TABLE}/index/*"
                - "arn:aws:dynamodb:${aws:region}:*:table/${self:provider.environment.ACCOUNTING_DYNAMO_TABLE}"
                - "arn:aws:dynamodb:${aws:region}:*:table/${self:provider.environment.ACCOUNTS_DYNAMO_TABLE}"
                - "arn:aws:dynamodb:${aws:region}:*:table/${self:provider.environment.EMAIL_SETTINGS_DYNAMO_TABLE}"
                - "arn:aws:dynamodb:${aws:region}:*:table/${self:provider.environment.EMBEDDING_PROGRESS_TABLE}"
                - "arn:aws:dynamodb:${aws:region}:*:table/${self:provider.environment.COST_CALCULATIONS_DYNAMO_TABLE}"
                - "arn:aws:dynamodb:${aws:region}:*:table/${self:provider.environment.COST_CALCULATIONS_DYNAMO_TABLE}/*"
                - "arn:aws:sqs:${aws:region}:*:${self:provider.environment.SQS_RAG_DOCUMENT_INDEX_QUEUE}"
                - "arn:aws:s3:::${self:provider.environment.S3_BUCKET_NAME}"
                - "arn:aws:s3:::${self:provider.environment.S3_BUCKET_NAME}/*"
                - "arn:aws:s3:::${self:provider.environment.S3_ASSISTANT_UPLOADS_BUCKET_NAME}/*"
                - "arn:aws:s3:::${self:provider.environment.S3_CONVERSION_INPUT_BUCKET_NAME}"
                - "arn:aws:s3:::${self:provider.environment.S3_CONVERSION_INPUT_BUCKET_NAME}/*"
                - "arn:aws:s3:::${self:provider.environment.S3_CONVERSION_OUTPUT_BUCKET_NAME}"
                - "arn:aws:s3:::${self:provider.environment.S3_CONVERSION_OUTPUT_BUCKET_NAME}/*"
                - "arn:aws:s3:::${self:provider.environment.S3_BASE_PROMPTS_BUCKET_NAME}"
                - "arn:aws:s3:::${self:provider.environment.S3_BASE_PROMPTS_BUCKET_NAME}/*"
                - "arn:aws:s3:::${self:provider.environment.S3_RAG_INPUT_BUCKET_NAME}/*"
                - "arn:aws:s3:::${self:provider.environment.S3_IMAGE_INPUT_BUCKET_NAME}/*"
                - "arn:aws:s3:::${self:provider.environment.S3_RAG_CHUNKS_BUCKET_NAME}/*"
                - "arn:aws:s3:::${self:provider.environment.S3_FILE_TEXT_BUCKET_NAME}/*"
                - "arn:aws:s3:::${self:provider.environment.SQS_RAG_DOCUMENT_INDEX_QUEUE}/*"
                - "arn:aws:s3:::${self:provider.environment.SQS_RAG_CHUNK_DOCUMENT_INDEX_QUEUE}/*"
                - "arn:aws:sqs:${aws:region}:*:${self:provider.environment.SQS_RAG_CHUNK_DOCUMENT_INDEX_QUEUE}"
                - "arn:aws:s3:::${self:provider.environment.S3_ZIP_FILE_BUCKET_NAME}/"
                - "arn:aws:s3:::${self:provider.environment.S3_ZIP_FILE_BUCKET_NAME}/*"
                - "arn:aws:s3:::${self:provider.environment.S3_ACCESS_LOGS_BUCKET_NAME}/*"
                - "arn:aws:s3:::${self:provider.environment.S3_ACCESS_LOGS_BUCKET_NAME}"

    StateBucket:
      Type: AWS::S3::Bucket
      Properties:
        BucketName: ${self:provider.environment.S3_BUCKET_NAME}
        CorsConfiguration:
          CorsRules:
            - AllowedOrigins: ['*']
              AllowedMethods: ['PUT', 'POST']
              AllowedHeaders: ['*']
              MaxAge: 3000
        LoggingConfiguration:
          DestinationBucketName: 
            Ref: AccessLogsBucket
          LogFilePrefix: S3AccessLogs/

    AssistantUploadsBucket:
      Type: AWS::S3::Bucket
      Properties:
        BucketName: ${self:provider.environment.S3_ASSISTANT_UPLOADS_BUCKET_NAME}
        CorsConfiguration:
          CorsRules:
            - AllowedOrigins: ['*']
              AllowedMethods: ['PUT', 'POST']
              AllowedHeaders: ['*']
              MaxAge: 3000
        LoggingConfiguration:
          DestinationBucketName: 
            Ref: AccessLogsBucket
          LogFilePrefix: S3AccessLogs/              

    AssistantsDynamoDbTable:
      Type: 'AWS::DynamoDB::Table'
      Properties:
        BillingMode: PAY_PER_REQUEST
        PointInTimeRecoverySpecification:
          PointInTimeRecoveryEnabled: true
        SSESpecification:
          SSEEnabled: true
        AttributeDefinitions:
          -
            AttributeName: id
            AttributeType: S
          -
            AttributeName: user
            AttributeType: S
          -
            AttributeName: name
            AttributeType: S
        KeySchema:
          -
            AttributeName: id
            KeyType: HASH
        GlobalSecondaryIndexes:
          -
            IndexName: UserIndex
            KeySchema:
              -
                AttributeName: user
                KeyType: HASH

            Projection:
              ProjectionType: ALL
          -
            IndexName: UserNameIndex
            KeySchema:
              - AttributeName: user
                KeyType: HASH
              - AttributeName: name
                KeyType: RANGE

            Projection:
              ProjectionType: ALL
        TableName: ${self:provider.environment.ASSISTANTS_DYNAMODB_TABLE}


    UserStateDynamoDbTable:
      Type: 'AWS::DynamoDB::Table'
      Properties:
        AttributeDefinitions:
          -
            AttributeName: id
            AttributeType: S
          -
            AttributeName: user
            AttributeType: S
          -
            AttributeName: name
            AttributeType: S
        KeySchema:
          -
            AttributeName: id
            KeyType: HASH
        BillingMode: PAY_PER_REQUEST
        PointInTimeRecoverySpecification:
          PointInTimeRecoveryEnabled: true
        SSESpecification:
          SSEEnabled: true          
        GlobalSecondaryIndexes:
          -
            IndexName: UserIndex
            KeySchema:
              -
                AttributeName: user
                KeyType: HASH
            Projection:
              ProjectionType: ALL
          -
            IndexName: UserNameIndex
            KeySchema:
              - AttributeName: user
                KeyType: HASH
              - AttributeName: name
                KeyType: RANGE
            Projection:
              ProjectionType: ALL
        TableName: ${self:provider.environment.DYNAMODB_TABLE}


    UserFilesDynamoDbTable:
      Type: 'AWS::DynamoDB::Table'
      Properties:
        BillingMode: PAY_PER_REQUEST
        PointInTimeRecoverySpecification:
          PointInTimeRecoveryEnabled: true
        SSESpecification:
          SSEEnabled: true          
        AttributeDefinitions:
          -
            AttributeName: id
            AttributeType: S
          -
            AttributeName: createdBy
            AttributeType: S
          -
            AttributeName: createdAt
            AttributeType: S
          -
            AttributeName: type
            AttributeType: S
          -
            AttributeName: name
            AttributeType: S
        KeySchema:
          - AttributeName: id
            KeyType: HASH
        GlobalSecondaryIndexes:
          -
            IndexName: createdBy
            KeySchema:
              -
                AttributeName: createdBy
                KeyType: HASH
              -
                AttributeName: id
                KeyType: RANGE
            Projection:
              ProjectionType: ALL
          -
            IndexName: createdByAndAt
            KeySchema:
              -
                AttributeName: createdBy
                KeyType: HASH
              -
                AttributeName: createdAt
                KeyType: RANGE
            Projection:
              ProjectionType: ALL
          -
            IndexName: createdByAndType
            KeySchema:
              -
                AttributeName: createdBy
                KeyType: HASH
              -
                AttributeName: type
                KeyType: RANGE
            Projection:
              ProjectionType: ALL
          -
            IndexName: createdByAndName
            KeySchema:
              -
                AttributeName: createdBy
                KeyType: HASH
              -
                AttributeName: name
                KeyType: RANGE
            Projection:
              ProjectionType: ALL
        TableName: ${self:provider.environment.FILES_DYNAMO_TABLE}

    UserTagsDynamoDbTable:
      Type: 'AWS::DynamoDB::Table'
      Properties:
        BillingMode: PAY_PER_REQUEST
        PointInTimeRecoverySpecification:
          PointInTimeRecoveryEnabled: true
        SSESpecification:
          SSEEnabled: true          
        AttributeDefinitions:
          -
            AttributeName: user
            AttributeType: S
        KeySchema:
          - AttributeName: user
            KeyType: HASH
        TableName: ${self:provider.environment.USER_TAGS_DYNAMO_TABLE}


    HashFilesDynamoDbTable:
      Type: 'AWS::DynamoDB::Table'
      Properties:
        BillingMode: PAY_PER_REQUEST
        PointInTimeRecoverySpecification:
          PointInTimeRecoveryEnabled: true
        SSESpecification:
          SSEEnabled: true          
        AttributeDefinitions:
          -
            AttributeName: id
            AttributeType: S
          - AttributeName: textLocationKey
            AttributeType: S  
        KeySchema:
          - AttributeName: id
            KeyType: HASH
        TableName: ${self:provider.environment.HASH_FILES_DYNAMO_TABLE}
        GlobalSecondaryIndexes:
          - IndexName: TextLocationIndex
            KeySchema:
              - AttributeName: textLocationKey
                KeyType: HASH
            Projection:
              ProjectionType: ALL


    AccountingChargesDynamoDbTable:
      Type: 'AWS::DynamoDB::Table'
      Properties:
        BillingMode: PAY_PER_REQUEST
        PointInTimeRecoverySpecification:
          PointInTimeRecoveryEnabled: true
        SSESpecification:
          SSEEnabled: true          
        AttributeDefinitions:
          -
            AttributeName: id
            AttributeType: S
        KeySchema:
          - AttributeName: id
            KeyType: HASH
        TableName: ${self:provider.environment.ACCOUNTING_DYNAMO_TABLE}

    AccountsDynamoDbTable:
      Type: 'AWS::DynamoDB::Table'
      Properties:
        BillingMode: PAY_PER_REQUEST
        PointInTimeRecoverySpecification:
          PointInTimeRecoveryEnabled: true
        SSESpecification:
          SSEEnabled: true          
        AttributeDefinitions:
          -
            AttributeName: user
            AttributeType: S
        KeySchema:
          - AttributeName: user
            KeyType: HASH
        TableName: ${self:provider.environment.ACCOUNTS_DYNAMO_TABLE}

    EmailSettingsDynamoDbTable:
      Type: 'AWS::DynamoDB::Table'
      Properties:
        BillingMode: PAY_PER_REQUEST
        PointInTimeRecoverySpecification:
          PointInTimeRecoveryEnabled: true
        SSESpecification:
          SSEEnabled: true          
        AttributeDefinitions:
          -
            AttributeName: email
            AttributeType: S
          -
            AttributeName: tag
            AttributeType: S
        KeySchema:
          - AttributeName: email
            KeyType: HASH
          - AttributeName: tag
            KeyType: RANGE
        TableName: ${self:provider.environment.EMAIL_SETTINGS_DYNAMO_TABLE}

    AccountingChatUsageDynamoDbTable:
      Type: 'AWS::DynamoDB::Table'
      Properties:
        BillingMode: PAY_PER_REQUEST
        PointInTimeRecoverySpecification:
          PointInTimeRecoveryEnabled: true
        SSESpecification:
          SSEEnabled: true
        AttributeDefinitions:
          - AttributeName: id
            AttributeType: S
          - AttributeName: user
            AttributeType: S
          - AttributeName: time
            AttributeType: S
        KeySchema:
          - AttributeName: id
            KeyType: HASH
        TableName: ${self:provider.environment.CHAT_USAGE_DYNAMO_TABLE}
        GlobalSecondaryIndexes:
          - IndexName: UserUsageTimeIndex
            KeySchema:
              - AttributeName: user
                KeyType: HASH
              - AttributeName: time
                KeyType: RANGE
            Projection:
              ProjectionType: ALL  # Or specify the attributes you want projected
          - IndexName: DateIndex
            KeySchema:
              - AttributeName: time
                KeyType: HASH
            Projection:
              ProjectionType: ALL  # Or specify the attributes you want projected
        StreamSpecification:  # enable streaming
          StreamViewType: NEW_AND_OLD_IMAGES        

    AccountingChatUsageArchiveDynamoDbTable:
      Type: 'AWS::DynamoDB::Table'
      Properties:
        BillingMode: PAY_PER_REQUEST
        PointInTimeRecoverySpecification:
          PointInTimeRecoveryEnabled: true
        SSESpecification:
          SSEEnabled: true          
        AttributeDefinitions:
          - AttributeName: id
            AttributeType: S
          - AttributeName: user
            AttributeType: S
          - AttributeName: time
            AttributeType: S
        KeySchema:
          - AttributeName: id
            KeyType: HASH
        TableName: ${self:provider.environment.CHAT_USAGE_ARCHIVE_DYNAMO_TABLE}
        GlobalSecondaryIndexes:
          - IndexName: UserUsageTimeIndex
            KeySchema:
              - AttributeName: user
                KeyType: HASH
              - AttributeName: time
                KeyType: RANGE
            Projection:
              ProjectionType: ALL  # Or specify the attributes you want projected
          - IndexName: DateIndex
            KeySchema:
              - AttributeName: time
                KeyType: HASH
            Projection:
              ProjectionType: ALL  # Or specify the attributes you want projected


    ConversionInputBucket:
         Type: AWS::S3::Bucket
         Properties:
          BucketName: ${self:provider.environment.S3_CONVERSION_INPUT_BUCKET_NAME}
          CorsConfiguration:
            CorsRules:
              - AllowedOrigins: ['*']
                AllowedMethods: ['GET']
                AllowedHeaders: ['*']
                MaxAge: 3000
          LoggingConfiguration:
            DestinationBucketName: 
              Ref: AccessLogsBucket 
            LogFilePrefix: S3AccessLogs/

    ConversionOutputBucket:
         Type: AWS::S3::Bucket
         Properties:
          BucketName: ${self:provider.environment.S3_CONVERSION_OUTPUT_BUCKET_NAME}
          CorsConfiguration:
            CorsRules:
              - AllowedOrigins: ['*']
                AllowedMethods: ['GET']
                AllowedHeaders: ['*']
                MaxAge: 3000
          LoggingConfiguration:
            DestinationBucketName: 
              Ref: AccessLogsBucket
            LogFilePrefix: S3AccessLogs/      

    BasePromptsBucket:
         Type: AWS::S3::Bucket
         Properties:
          BucketName: ${self:provider.environment.S3_BASE_PROMPTS_BUCKET_NAME}
          CorsConfiguration:
            CorsRules:
             - AllowedOrigins: ['*']
               AllowedMethods: ['GET']
               AllowedHeaders: ['*']
               MaxAge: 3000
          LoggingConfiguration:
            DestinationBucketName: 
              Ref: AccessLogsBucket
            LogFilePrefix: S3AccessLogs/      


    RagInputBucket:
        Type: AWS::S3::Bucket
        Properties:
          BucketName: ${self:provider.environment.S3_RAG_INPUT_BUCKET_NAME}
          CorsConfiguration:
            CorsRules:
              - AllowedOrigins: ['*']
                AllowedMethods: ['GET','PUT', 'POST']
                AllowedHeaders: ['*']
                MaxAge: 3000
          LoggingConfiguration:
            DestinationBucketName: 
              Ref: AccessLogsBucket
            LogFilePrefix: S3AccessLogs/       
    
    ImageInputBucket:
        Type: AWS::S3::Bucket
        Properties:
          BucketName: ${self:provider.environment.S3_IMAGE_INPUT_BUCKET_NAME}
          CorsConfiguration:
            CorsRules:
              - AllowedOrigins: ['*']
                AllowedMethods: ['GET','PUT', 'POST']
                AllowedHeaders: ['*']
                MaxAge: 3000
          LoggingConfiguration:
            DestinationBucketName: 
              Ref: AccessLogsBucket
            LogFilePrefix: S3AccessLogs/       

    RagChunksBucket:
        Type: AWS::S3::Bucket
        Properties:
          BucketName: ${self:provider.environment.S3_RAG_CHUNKS_BUCKET_NAME}
          CorsConfiguration:
            CorsRules:
              - AllowedOrigins: ['*']
                AllowedMethods: ['GET']
                AllowedHeaders: ['*']
                MaxAge: 3000
          LoggingConfiguration:
            DestinationBucketName: 
              Ref: AccessLogsBucket
            LogFilePrefix: S3AccessLogs/       

    FileTextBucket:
        Type: AWS::S3::Bucket
        Properties:
          BucketName: ${self:provider.environment.S3_FILE_TEXT_BUCKET_NAME}
          CorsConfiguration:
            CorsRules:
              - AllowedOrigins: ['*']
                AllowedMethods: ['GET','HEAD']
                AllowedHeaders: ['*']
                MaxAge: 3000
          LoggingConfiguration:
            DestinationBucketName: 
              Ref: AccessLogsBucket
            LogFilePrefix: S3AccessLogs/       

    RagDocumentIndexQueue:
          Type: "AWS::SQS::Queue"
          Properties:
            VisibilityTimeout: 300
            QueueName: ${self:provider.environment.SQS_RAG_DOCUMENT_INDEX_QUEUE}

    RagChunkDocumentQueue:
          Type: "AWS::SQS::Queue"
          Properties:
            VisibilityTimeout: 300
            QueueName: ${self:provider.environment.SQS_RAG_CHUNK_DOCUMENT_INDEX_QUEUE}
    
    remoteConversationsBucket:
      Type: AWS::S3::Bucket
      Properties:
        BucketName: ${self:provider.environment.S3_CONVERSATIONS_BUCKET_NAME}
        CorsConfiguration:
          CorsRules:
            - AllowedOrigins: ['*']
              AllowedMethods: ['PUT', DELETE, GET]
              AllowedHeaders: ['*']
              MaxAge: 3000
        LoggingConfiguration:
            DestinationBucketName: 
              Ref: AccessLogsBucket
            LogFilePrefix: S3AccessLogs/       
    
    ZipFileBucket:
      Type: 'AWS::S3::Bucket'
      Properties:
        BucketName: ${self:provider.environment.S3_ZIP_FILE_BUCKET_NAME}
        CorsConfiguration:
          CorsRules:
            - AllowedOrigins: ['*']
              AllowedMethods: ['GET','PUT','POST']
              AllowedHeaders: ['*']
              MaxAge: 3000
        LoggingConfiguration:
            DestinationBucketName: 
              Ref: AccessLogsBucket
            LogFilePrefix: S3AccessLogs/       
<<<<<<< HEAD

    AccessLogsBucket:
      Type: 'AWS::S3::Bucket'
      Properties:
        BucketName: ${self:provider.environment.S3_ACCESS_LOGS_BUCKET_NAME}

=======

    AccessLogsBucket:
      Type: 'AWS::S3::Bucket'
      Properties:
        BucketName: ${self:provider.environment.S3_ACCESS_LOGS_BUCKET_NAME}

>>>>>>> 995e42f4
    AccessLogsBucketPolicy:
      Type: 'AWS::S3::BucketPolicy'
      Properties:
        Bucket:
          Ref: AccessLogsBucket
        PolicyDocument:
          Version: '2012-10-17'
          Statement:
            - Sid: 'S3ServerAccessLogsPolicy'
              Effect: 'Allow'
              Principal:
                Service: 'logging.s3.amazonaws.com'
              Action:
                - 's3:PutObject'
              Resource: 
                Fn::Join:
                  - ''
                  - - 'arn:aws:s3:::'
                    - Ref: AccessLogsBucket
                    - '/S3AccessLogs/*'
              Condition:
                StringEquals:
                  'aws:SourceAccount': ${aws:accountId}
<<<<<<< HEAD
  Outputs:
    AccountingChatUsageDynamoStreamArn:
      Description: "The ARN of the DynamoDB Stream for the ChatUsage table"
      Value: !GetAtt AccountingChatUsageDynamoDbTable.StreamArn
      Export:
        Name: 
          Fn::Sub: "${sls:stage}-AccountingChatUsageDynamoStreamArn"
  
    ApiGatewayId:
      Description: "The ID of the API Gateway"
      Value: !Ref ApiGatewayRestApi
      Export:
        Name: 
          Fn::Sub: "${sls:stage}-RestApiId"
  
    ApiGatewayRootResourceId:
      Description: "The ID of the API Gateway root resource"
      Value: 
        Fn::GetAtt: [ApiGatewayRestApi, "RootResourceId"]
      Export:
        Name: 
          Fn::Sub: "${sls:stage}-RestApiRootResourceId"

    BasePromptsBucketOutput:
      Description: "The S3 bucket name for base prompts"
      Value: !Ref BasePromptsBucket
      Export:
        Name: 
          Fn::Sub: "${sls:stage}-BasePromptsBucket"                  
=======
>>>>>>> 995e42f4
<|MERGE_RESOLUTION|>--- conflicted
+++ resolved
@@ -15,11 +15,7 @@
 
 custom:
   pythonRequirements:
-<<<<<<< HEAD
     dockerizePip: true
-=======
-    dockerizePip: non-linux
->>>>>>> 995e42f4
     layer: true
     slim: true
 
@@ -29,7 +25,6 @@
     - staging
     - prod
 
-<<<<<<< HEAD
   prune:
     automatic: true
     includeLayers: true
@@ -44,8 +39,6 @@
     createRoute53Record: true # optional, default is false        
     autoDomain: true
     autoDomainWaitFor: 60
-=======
->>>>>>> 995e42f4
     
 provider:
   name: aws
@@ -53,6 +46,19 @@
   stage: ${opt:stage, 'dev'}
   region: us-east-1
   versionFunctions: false
+  logs:
+    httpApi: true
+    restApi: true
+    websocket: true
+  logRetentionInDays: 365  
+  stackTags:
+    "vu:environment": ${sls:stage}
+    "vu:applicationName": "amplify"
+    "vu:owner": "amplify@vanderbilt.edu"
+  tags:
+    "vu:environment": ${sls:stage}
+    "vu:applicationName": "amplify"
+    "vu:owner": "amplify@vanderbilt.edu"
   logs:
     httpApi: true
     restApi: true
@@ -81,11 +87,7 @@
     COST_CALCULATIONS_DYNAMO_TABLE: ${self:service}-${sls:stage}-cost-calculations
     S3_ACCESS_LOGS_BUCKET_NAME: ${self:service}-${sls:stage}-access-logs
     LAMBDA_IAM_POLICY_NAME: ${self:service}-${sls:stage}-lambda-policy
-<<<<<<< HEAD
-    S3_BUCKET_NAME: ${self:service}-${sls:stage}-share 
-=======
     S3_BUCKET_NAME: ${self:service}-${sls:stage}-share  # replace 'my-s3-bucket' with your actual bucket name
->>>>>>> 995e42f4
     S3_BASE_PROMPTS_BUCKET_NAME: ${self:service}-${sls:stage}-base-prompts
     S3_CONVERSION_INPUT_BUCKET_NAME: ${self:service}-${sls:stage}-document-conversion-input
     S3_CONVERSION_OUTPUT_BUCKET_NAME: ${self:service}-${sls:stage}-document-conversion-output
@@ -97,40 +99,14 @@
     SQS_RAG_DOCUMENT_INDEX_QUEUE: ${self:service}-${sls:stage}-rag-document-index-queue
     SQS_RAG_CHUNK_DOCUMENT_INDEX_QUEUE: ${self:service}-${sls:stage}-rag-document-chunk-queue
     PERSONAL_ASSISTANT_SNS_EMAIL_TOPIC_NAME: ${self:service}-${sls:stage}-personal-assistant-sns-email-topic
-<<<<<<< HEAD
-    EMAIL_SETTINGS_DYNAMO_TABLE: ${self:service}-${sls:stage}-email-settings
-    
-
-    # Var File
-    OAUTH_AUDIENCE: ${self:custom.stageVars.OAUTH_AUDIENCE}
-    OAUTH_ISSUER_BASE_URL: ${self:custom.stageVars.OAUTH_ISSUER_BASE_URL}
-    #OPENAI_API_KEY_ARN: ${self:custom.stageVars.OPENAI_API_KEY_ARN}
-    OPENAI_API_KEY: ${self:custom.stageVars.OPENAI_API_KEY}
-    ORGANIZATION_EMAIL_DOMAIN: ${self:custom.stageVars.ORGANIZATION_EMAIL_DOMAIN}
-    PANDOC_LAYER: ${self:custom.stageVars.PANDOC_LAMBDA_LAYER_ARN}
-    IDP_PREFIX: ${self:custom.stageVars.IDP_PREFIX}
-    SHARE_ASSISTANTS_ENDPOINT: ${param:SHARE_ASSISTANTS_ENDPOINT}/assistant/share
-    OBJECT_ACCESS_SET_PERMISSIONS_ENDPOINT: https://${self:custom.stageVars.CUSTOM_API_DOMAIN}/utilities/update_object_permissions
-    OBJECT_ACCESS_DYNAMODB_TABLE: amplify-${self:custom.stageVars.DEP_NAME}-object-access-${sls:stage}-object-access
-=======
     OBJECT_ACCESS_DYNAMODB_TABLE: vu-amplify-object-access-${sls:stage}-object-access
->>>>>>> 995e42f4
     S3_CONVERSATIONS_BUCKET_NAME:  ${self:service}-${sls:stage}-user-conversations
     S3_ZIP_FILE_BUCKET_NAME: ${self:service}-${sls:stage}-zip-files
     API_KEYS_DYNAMODB_TABLE: vu-amplify-object-access-${sls:stage}-api-keys
     API_BASE_URL: ${self:custom.stageVariables.API_BASE_URL}
-<<<<<<< HEAD
-    ASSISTANTS_API_BASE_URL: ${self:custom.stageVariables.ASSISTANTS_API_BASE_URL}
-    CHAT_ENDPOINT: ${self:custom.stageVariables.CHAT_ENDPOINT}
-    MAX_CHUNKS: 1000
-    FILE_UPLOAD_ENCRYPTION_PARAMETER: /${self:service}/${sls:stage}/s3/metadata/encryption    EMBEDDING_PROGRESS_TABLE: amplify-${self:custom.stageVars.DEP_NAME}-embedding-${sls:stage}-embedding-progress
-
-
-=======
     CHAT_ENDPOINT: ${self:custom.stageVariables.CHAT_ENDPOINT}
     MAX_CHUNKS: 1000
     FILE_UPLOAD_ENCRYPTION_PARAMETER: /${self:service}/${sls:stage}/s3/metadata/encryption
->>>>>>> 995e42f4
 
   iam:
     role:
@@ -216,20 +192,12 @@
 
 
   upload_file:
-<<<<<<< HEAD
-    handler: assistant/assistant.get_presigned_url
-=======
     handler: files/file.get_presigned_url
->>>>>>> 995e42f4
-    layers:
-      - Ref: PythonRequirementsLambdaLayer
-    events:
-      - http:
-<<<<<<< HEAD
-          path: assistant/files/upload
-=======
+    layers:
+      - Ref: PythonRequirementsLambdaLayer
+    events:
+      - http:
           path: files/upload
->>>>>>> 995e42f4
           method: post
           cors: true
     environment:
@@ -237,120 +205,68 @@
     timeout: 9    
 
   download_file:
-<<<<<<< HEAD
-    handler: assistant/assistant.get_presigned_download_url
-=======
     handler: files/file.get_presigned_download_url
->>>>>>> 995e42f4
-    layers:
-      - Ref: PythonRequirementsLambdaLayer
-    events:
-      - http:
-<<<<<<< HEAD
-          path: assistant/files/download
-=======
+    layers:
+      - Ref: PythonRequirementsLambdaLayer
+    events:
+      - http:
           path: files/download
->>>>>>> 995e42f4
           method: post
           cors: true
 
   list_tags_user:
-<<<<<<< HEAD
-    handler: assistant/assistant.list_tags_for_user
-=======
     handler: files/file.list_tags_for_user
->>>>>>> 995e42f4
-    layers:
-      - Ref: PythonRequirementsLambdaLayer
-    events:
-      - http:
-<<<<<<< HEAD
-          path: assistant/tags/list
-=======
+    layers:
+      - Ref: PythonRequirementsLambdaLayer
+    events:
+      - http:
           path: files/tags/list
->>>>>>> 995e42f4
           method: post
           cors: true
 
   create_tags_user:
-<<<<<<< HEAD
-    handler: assistant/assistant.create_tags
-=======
     handler: files/file.create_tags
->>>>>>> 995e42f4
-    layers:
-      - Ref: PythonRequirementsLambdaLayer
-    events:
-      - http:
-<<<<<<< HEAD
-          path: assistant/tags/create
-=======
+    layers:
+      - Ref: PythonRequirementsLambdaLayer
+    events:
+      - http:
           path: files/tags/create
->>>>>>> 995e42f4
           method: post
           cors: true
 
   delete_tag_user:
-<<<<<<< HEAD
-    handler: assistant/assistant.delete_tag_from_user
-=======
     handler: files/file.delete_tag_from_user
->>>>>>> 995e42f4
-    layers:
-      - Ref: PythonRequirementsLambdaLayer
-    events:
-      - http:
-<<<<<<< HEAD
-          path: assistant/tags/delete
-=======
+    layers:
+      - Ref: PythonRequirementsLambdaLayer
+    events:
+      - http:
           path: files/tags/delete
->>>>>>> 995e42f4
           method: post
           cors: true
 
   set_tags_user_files:
-<<<<<<< HEAD
-    handler: assistant/assistant.update_item_tags
-=======
     handler: files/file.update_item_tags
->>>>>>> 995e42f4
-    layers:
-      - Ref: PythonRequirementsLambdaLayer
-    events:
-      - http:
-<<<<<<< HEAD
-          path: assistant/files/set_tags
-=======
+    layers:
+      - Ref: PythonRequirementsLambdaLayer
+    events:
+      - http:
           path: files/set_tags
->>>>>>> 995e42f4
           method: post
           cors: true
 
   query_user_files:
-<<<<<<< HEAD
-    handler: assistant/assistant.query_user_files
-=======
     handler: files/file.query_user_files
->>>>>>> 995e42f4
     layers:
       - Ref: PythonRequirementsLambdaLayer
     timeout: 30
     events:
       - http:
-<<<<<<< HEAD
-          path: assistant/files/query
-=======
           path: files/query
->>>>>>> 995e42f4
           method: post
           cors: true
 
   set_datasource_metadata:
-<<<<<<< HEAD
-    handler: assistant/assistant.set_datasource_metadata_entry
-=======
     handler: files/file.set_datasource_metadata_entry
->>>>>>> 995e42f4
     layers:
       - Ref: PythonRequirementsLambdaLayer
     timeout: 30
@@ -1171,21 +1087,12 @@
             DestinationBucketName: 
               Ref: AccessLogsBucket
             LogFilePrefix: S3AccessLogs/       
-<<<<<<< HEAD
 
     AccessLogsBucket:
       Type: 'AWS::S3::Bucket'
       Properties:
         BucketName: ${self:provider.environment.S3_ACCESS_LOGS_BUCKET_NAME}
 
-=======
-
-    AccessLogsBucket:
-      Type: 'AWS::S3::Bucket'
-      Properties:
-        BucketName: ${self:provider.environment.S3_ACCESS_LOGS_BUCKET_NAME}
-
->>>>>>> 995e42f4
     AccessLogsBucketPolicy:
       Type: 'AWS::S3::BucketPolicy'
       Properties:
@@ -1209,35 +1116,3 @@
               Condition:
                 StringEquals:
                   'aws:SourceAccount': ${aws:accountId}
-<<<<<<< HEAD
-  Outputs:
-    AccountingChatUsageDynamoStreamArn:
-      Description: "The ARN of the DynamoDB Stream for the ChatUsage table"
-      Value: !GetAtt AccountingChatUsageDynamoDbTable.StreamArn
-      Export:
-        Name: 
-          Fn::Sub: "${sls:stage}-AccountingChatUsageDynamoStreamArn"
-  
-    ApiGatewayId:
-      Description: "The ID of the API Gateway"
-      Value: !Ref ApiGatewayRestApi
-      Export:
-        Name: 
-          Fn::Sub: "${sls:stage}-RestApiId"
-  
-    ApiGatewayRootResourceId:
-      Description: "The ID of the API Gateway root resource"
-      Value: 
-        Fn::GetAtt: [ApiGatewayRestApi, "RootResourceId"]
-      Export:
-        Name: 
-          Fn::Sub: "${sls:stage}-RestApiRootResourceId"
-
-    BasePromptsBucketOutput:
-      Description: "The S3 bucket name for base prompts"
-      Value: !Ref BasePromptsBucket
-      Export:
-        Name: 
-          Fn::Sub: "${sls:stage}-BasePromptsBucket"                  
-=======
->>>>>>> 995e42f4
