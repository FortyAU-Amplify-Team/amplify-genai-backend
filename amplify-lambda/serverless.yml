service: vu-amplify

frameworkVersion: "3"

package:
  exclude:
    - node_modules/**
    - venv/**

plugins:
  - serverless-offline
  - serverless-python-requirements
  - serverless-prune-plugin

custom:
  pythonRequirements:
    dockerizePip: non-linux

  stageVariables: ${file(../var/${self:provider.stage}-var.yml)} 
  stages:
    - dev
    - staging
    - prod

    
provider:
  name: aws
  runtime: python3.11
  stage: ${opt:stage, 'dev'}
  region: us-east-1
  versionFunctions: false
  stackTags:
    "vu:environment": ${sls:stage}
    "vu:applicationName": "amplify"
    "vu:owner": "amplify@vanderbilt.edu"
  tags:
    "vu:environment": ${sls:stage}
    "vu:applicationName": "amplify"
    "vu:owner": "amplify@vanderbilt.edu"
  environment:
    DYNAMODB_TABLE: ${self:service}-${sls:stage}
    ASSISTANTS_DYNAMODB_TABLE: ${self:service}-${sls:stage}-assistants
    ASSISTANT_THREADS_DYNAMODB_TABLE: ${self:service}-${sls:stage}-assistant-threads
    MARKET_CATEGORIES_DYNAMO_TABLE: ${self:service}-${sls:stage}-market-categories
    MARKET_ITEMS_DYNAMO_TABLE: ${self:service}-${sls:stage}-market-items
    THREAD_RUNS_DYNAMODB_TABLE: ${self:service}-${sls:stage}-thread-runs
    FILES_DYNAMO_TABLE: ${self:service}-${sls:stage}-user-files
    USER_TAGS_DYNAMO_TABLE: ${self:service}-${sls:stage}-user-tags
    HASH_FILES_DYNAMO_TABLE: ${self:service}-${sls:stage}-hash-files
    ACCOUNTING_DYNAMO_TABLE: ${self:service}-${sls:stage}-accounting
    ACCOUNTS_DYNAMO_TABLE: ${self:service}-${sls:stage}-accounts
    CHAT_USAGE_DYNAMO_TABLE: ${self:service}-${sls:stage}-chat-usage
    S3_BUCKET_NAME: ${self:service}-${sls:stage}-share  # replace 'my-s3-bucket' with your actual bucket name
    S3_MARKET_INDEX_BUCKET_NAME: ${self:service}-${sls:stage}-market-index
    S3_BASE_PROMPTS_BUCKET_NAME: ${self:service}-${sls:stage}-base-prompts
    S3_CONVERSION_INPUT_BUCKET_NAME: ${self:service}-${sls:stage}-document-conversion-input
    S3_CONVERSION_OUTPUT_BUCKET_NAME: ${self:service}-${sls:stage}-document-conversion-output
    S3_ASSISTANT_UPLOADS_BUCKET_NAME: ${self:service}-${sls:stage}-assistant-uploads
    S3_RAG_INPUT_BUCKET_NAME: ${self:service}-${sls:stage}-rag-input
    S3_RAG_CHUNKS_BUCKET_NAME: ${self:service}-${sls:stage}-rag-chunks
    S3_FILE_TEXT_BUCKET_NAME: ${self:service}-${sls:stage}-file-text
    SQS_RAG_DOCUMENT_INDEX_QUEUE: ${self:service}-${sls:stage}-rag-document-index-queue
    SQS_RAG_CHUNK_DOCUMENT_INDEX_QUEUE: ${self:service}-${sls:stage}-rag-document-chunk-queue
    OAUTH_AUDIENCE: ${self:custom.stageVariables.OAUTH_AUDIENCE}
    OAUTH_ISSUER_BASE_URL: ${self:custom.stageVariables.OAUTH_ISSUER_BASE_URL}
    OPENAI_API_KEY_ARN: ${self:custom.stageVariables.OPENAI_API_KEY_ARN}
    ORGANIZATION_EMAIL_DOMAIN: ${self:custom.stageVariables.ORGANIZATION_EMAIL_DOMAIN}
    EMBEDDING_PROGRESS_TABLE: vu-amplify-embedding-${sls:stage}-embedding-progress
    EMAIL_SETTINGS_DYNAMO_TABLE: ${self:service}-${sls:stage}-email-settings
    PERSONAL_ASSISTANT_SNS_EMAIL_TOPIC_NAME: ${self:service}-${sls:stage}-personal-assistant-sns-email-topic
    OBJECT_ACCESS_DYNAMODB_TABLE: vu-amplify-object-access-${sls:stage}-object-access
    OBJECT_ACCESS_SET_PERMISSIONS_ENDPOINT: ${self:custom.stageVariables.OBJECT_ACCESS_SET_PERMISSIONS_ENDPOINT}
    SHARE_ASSISTANTS_ENDPOINT: ${self:custom.stageVariables.SHARE_ASSISTANTS_ENDPOINT}
    S3_CONVERSATIONS_BUCKET_NAME:  ${self:service}-${sls:stage}-user-conversations
    S3_ZIP_FILE_BUCKET_NAME: ${self:service}-${sls:stage}-zip-files

  iam:
    role:
      statements:
        - Effect: Allow
          Action:
            - s3:ListBucket
            - s3:GetObject
            - s3:PutObject
            - s3:DeleteObject
          Resource:
            - "arn:aws:s3:::${self:provider.environment.S3_CONVERSATIONS_BUCKET_NAME}/*"
        - Effect: Allow
          Action:
            - secretsmanager:GetSecretValue
            - dynamodb:Query
            - dynamodb:Scan
            - dynamodb:GetItem
            - dynamodb:PutItem
            - dynamodb:UpdateItem
            - dynamodb:DeleteItem
            - s3:GetObject  # for accessing S3
            - s3:PutObject  # for putting objects into S3
            - s3:DeleteObject
            - s3:HeadObject # for getting metadata on objects in S3
            - s3:ListBucket # for listing objects in S3
            - s3:CreateBucket
            - sqs:SendMessage
            - sqs:DeleteMessage
            - rds-data:ExecuteStatement
            - rds-data:BatchExecuteStatement
            - rds-data:BeginTransaction
            - rds-data:CommitTransaction
            - rds-data:RollbackTransaction
          Resource:
            - 'arn:aws:secretsmanager:us-east-1:*:secret:OPENAI_API_KEY-REUULJ'
            - "arn:aws:dynamodb:${aws:region}:*:table/${self:provider.environment.DYNAMODB_TABLE}"
            - "arn:aws:dynamodb:${aws:region}:*:table/${self:provider.environment.DYNAMODB_TABLE}/index/*"
            - "arn:aws:dynamodb:${aws:region}:*:table/${self:provider.environment.ASSISTANTS_DYNAMODB_TABLE}"
            - "arn:aws:dynamodb:${aws:region}:*:table/${self:provider.environment.ASSISTANTS_DYNAMODB_TABLE}/index/*"
            - "arn:aws:dynamodb:${aws:region}:*:table/${self:provider.environment.ASSISTANT_THREADS_DYNAMODB_TABLE}"
            - "arn:aws:dynamodb:${aws:region}:*:table/${self:provider.environment.ASSISTANT_THREADS_DYNAMODB_TABLE}/index/*"
            - "arn:aws:dynamodb:${aws:region}:*:table/${self:provider.environment.THREAD_RUNS_DYNAMODB_TABLE}"
            - "arn:aws:dynamodb:${aws:region}:*:table/${self:provider.environment.THREAD_RUNS_DYNAMODB_TABLE}/index/*"
            - "arn:aws:dynamodb:${aws:region}:*:table/${self:provider.environment.MARKET_ITEMS_DYNAMO_TABLE}"
            - "arn:aws:dynamodb:${aws:region}:*:table/${self:provider.environment.MARKET_ITEMS_DYNAMO_TABLE}/index/*"
            - "arn:aws:dynamodb:${aws:region}:*:table/${self:provider.environment.MARKET_CATEGORIES_DYNAMO_TABLE}"
            - "arn:aws:dynamodb:${aws:region}:*:table/${self:provider.environment.MARKET_CATEGORIES_DYNAMO_TABLE}/index/*"
            - "arn:aws:dynamodb:${aws:region}:*:table/${self:provider.environment.FILES_DYNAMO_TABLE}"
            - "arn:aws:dynamodb:${aws:region}:*:table/${self:provider.environment.FILES_DYNAMO_TABLE}/index/*"
            - "arn:aws:dynamodb:${aws:region}:*:table/${self:provider.environment.USER_TAGS_DYNAMO_TABLE}"
            - "arn:aws:dynamodb:${aws:region}:*:table/${self:provider.environment.USER_TAGS_DYNAMO_TABLE}/index/*"
            - "arn:aws:dynamodb:${aws:region}:*:table/${self:provider.environment.HASH_FILES_DYNAMO_TABLE}"
            - "arn:aws:dynamodb:${aws:region}:*:table/${self:provider.environment.HASH_FILES_DYNAMO_TABLE}/index/*"
            - "arn:aws:dynamodb:${aws:region}:*:table/${self:provider.environment.OBJECT_ACCESS_DYNAMODB_TABLE}"
            - "arn:aws:dynamodb:${aws:region}:*:table/${self:provider.environment.OBJECT_ACCESS_DYNAMODB_TABLE}/index/*"
            - "arn:aws:dynamodb:${aws:region}:*:table/${self:provider.environment.CHAT_USAGE_DYNAMO_TABLE}"
            - "arn:aws:dynamodb:${aws:region}:*:table/${self:provider.environment.ACCOUNTING_DYNAMO_TABLE}"
            - "arn:aws:dynamodb:${aws:region}:*:table/${self:provider.environment.ACCOUNTS_DYNAMO_TABLE}"
            - "arn:aws:dynamodb:${aws:region}:*:table/${self:provider.environment.EMAIL_SETTINGS_DYNAMO_TABLE}"
            - "arn:aws:dynamodb:${aws:region}:*:table/${self:provider.environment.EMBEDDING_PROGRESS_TABLE}"
            - "arn:aws:sqs:${aws:region}:*:${self:provider.environment.SQS_RAG_DOCUMENT_INDEX_QUEUE}"
            - "arn:aws:s3:::${self:provider.environment.S3_BUCKET_NAME}"
            - "arn:aws:s3:::${self:provider.environment.S3_BUCKET_NAME}/*"  # access to your s3 bucket
            - "arn:aws:s3:::${self:provider.environment.S3_ASSISTANT_UPLOADS_BUCKET_NAME}/*"
            - "arn:aws:s3:::${self:provider.environment.S3_MARKET_INDEX_BUCKET_NAME}"
            - "arn:aws:s3:::${self:provider.environment.S3_MARKET_INDEX_BUCKET_NAME}/*"  # access to your s3 bucket
            - "arn:aws:s3:::${self:provider.environment.S3_CONVERSION_INPUT_BUCKET_NAME}"
            - "arn:aws:s3:::${self:provider.environment.S3_CONVERSION_INPUT_BUCKET_NAME}/*"  # access to your s3 bucket
            - "arn:aws:s3:::${self:provider.environment.S3_CONVERSION_OUTPUT_BUCKET_NAME}"
            - "arn:aws:s3:::${self:provider.environment.S3_CONVERSION_OUTPUT_BUCKET_NAME}/*"  # access to your s3 bucket
            - "arn:aws:s3:::${self:provider.environment.S3_BASE_PROMPTS_BUCKET_NAME}"
            - "arn:aws:s3:::${self:provider.environment.S3_BASE_PROMPTS_BUCKET_NAME}/*"
            - "arn:aws:s3:::${self:provider.environment.S3_RAG_INPUT_BUCKET_NAME}/*"
            - "arn:aws:s3:::${self:provider.environment.S3_RAG_CHUNKS_BUCKET_NAME}/*"
            - "arn:aws:s3:::${self:provider.environment.S3_FILE_TEXT_BUCKET_NAME}/*"
            - "arn:aws:s3:::${self:provider.environment.SQS_RAG_DOCUMENT_INDEX_QUEUE}/*"
            - "arn:aws:s3:::${self:provider.environment.SQS_RAG_CHUNK_DOCUMENT_INDEX_QUEUE}/*"
            - "arn:aws:sqs:${aws:region}:*:${self:provider.environment.SQS_RAG_CHUNK_DOCUMENT_INDEX_QUEUE}"
            - "arn:aws:s3:::${self:provider.environment.S3_ZIP_FILE_BUCKET_NAME}/"
            - "arn:aws:s3:::${self:provider.environment.S3_ZIP_FILE_BUCKET_NAME}/*"

functions:

  upload_conversation:
    handler: state/conversation.upload_conversation
    events:
      - http:
          path: state/conversation/upload
          method: put
          cors: true

  delete_conversation:
    handler: state/conversation.delete_conversation
    events:
      - http:
          path: state/conversation/delete
          method: delete
          cors: true

  delete_multiple_conversations:
    handler: state/conversation.delete_multiple_conversations
    events:
      - http:
          path: state/conversation/delete_multiple
          method: POST
          cors: true

  get_conversation:
    handler: state/conversation.get_conversation
    events:
      - http:
          path: state/conversation/get
          method: get
          cors: true

<<<<<<< HEAD
=======
  get_multiple_conversations:
    handler: state/conversation.get_multiple_conversations
    events:
      - http:
          path: state/conversation/get_multiple
          method: post
          cors: true

  get_all_conversation:
    handler: state/conversation.get_all_conversations
    events:
      - http:
          path: state/conversation/get_all
          method: get
          cors: true

  upload_file:
    handler: assistant/assistant.get_presigned_url
    events:
      - http:
          path: assistant/files/upload
          method: post
          cors: true

  download_file:
    handler: assistant/assistant.get_presigned_download_url
    events:
      - http:
          path: assistant/files/download
          method: post
          cors: true

  list_tags_user:
    handler: assistant/assistant.list_tags_for_user
    events:
      - http:
          path: assistant/tags/list
          method: post
          cors: true

  create_tags_user:
    handler: assistant/assistant.create_tags
    events:
      - http:
          path: assistant/tags/create
          method: post
          cors: true

  delete_tag_user:
    handler: assistant/assistant.delete_tag_from_user
    events:
      - http:
          path: assistant/tags/delete
          method: post
          cors: true

  set_tags_user_files:
    handler: assistant/assistant.update_item_tags
    events:
      - http:
          path: assistant/files/set_tags
          method: post
          cors: true

  query_user_files:
    handler: assistant/assistant.query_user_files
    timeout: 30
    events:
      - http:
          path: assistant/files/query
          method: post
          cors: true

  set_datasource_metadata:
    handler: assistant/assistant.set_datasource_metadata_entry
    timeout: 30
    events:
      - http:
          path: datasource/metadata/set
          method: post
          cors: true

>>>>>>> fa3b37c7
  create:
    handler: state/create.create
    events:
      - http:
          path: state
          method: post
          cors: true

  market_publish_item:
    handler: market/market.publish_item
    events:
      - http:
          path: market/item/publish
          method: post
          cors: true

  market_delete_item:
    handler: market/market.delete_item
    events:
      - http:
          path: market/item/delete
          method: post
          cors: true

  market_get_category:
    handler: market/market.get_category
    events:
      - http:
          path: market/category/get
          method: post
          cors: true

  market_item_examples:
    handler: market/market.get_item_examples
    events:
      - http:
          path: market/item/examples/get
          method: post
          cors: true

  market_get_item:
    handler: market/market.get_item
    events:
      - http:
          path: market/item/get
          method: post
          cors: true

  market_list_categories:
    handler: market/market.list_categories
    events:
      - http:
          path: market/category/list
          method: post
          cors: true

  market_ideate:
    handler: market/market.ideate
    events:
      - http:
          path: market/ideate
          method: post
          cors: true

  user_base_prompts:
    handler: state/share.get_base_prompts
    timeout: 30
    events:
      - http:
          path: state/base-prompts/get
          method: post

  user_share_with_users:
    handler: state/share.share_with_users
    timeout: 30
    events:
      - http:
          path: state/share
          method: post

  user_share_load:
    handler: state/share.load_data_from_s3
    events:
      - http:
          path: state/share/load
          method: post

  user_get_shares:
    handler: state/share.get_share_data_for_user
    timeout: 30
    events:
      - http:
          path: state/share
          method: get

  chat_convert:
    handler: converters/docconverter.submit_conversion_job
    timeout: 30
    events:
      - http:
          path: chat/convert
          method: post

  accounts_charge:
    handler: accounts/accounts.charge_request
    events:
      - http:
          path: state/accounts/charge
          method: post

  accounts_get:
    handler: accounts/accounts.get_accounts
    events:
      - http:
          path: state/accounts/get
          method: post

  accounts_save:
    handler: accounts/accounts.save_accounts
    events:
      - http:
          path: state/accounts/save
          method: post


  index_market_item:
    handler: market/market.index_item
    reservedConcurrency: 1
    events:
      - stream:
          type: dynamodb
          arn:
            Fn::GetAtt:
              - MarketItemsDynamoDbTable
              - StreamArn
          batchSize: 1
          batchWindow: 60

  index_market_category:
    handler: market/market.index_category
    events:
      - stream:
          type: dynamodb
          arn:
            Fn::GetAtt:
              - MarketCategoriesDynamoDbTable
              - StreamArn
          batchSize: 1
          batchWindow: 60

  convert:
    handler: converters/docconverter.handler
    layers:
      - arn:aws:lambda:us-east-1:514391678313:layer:pandoc:1  # replace this with the actual Pandoc layer ARN
    memorySize: 1024
    timeout: 180
    events:
      - s3:
          bucket: ${self:provider.environment.S3_CONVERSION_INPUT_BUCKET_NAME}
          event: s3:ObjectCreated:*
          existing: true

  queue_document_for_rag:
    handler: rag/core.queue_document_for_rag
    events:
      - s3:
          bucket: ${self:provider.environment.S3_RAG_INPUT_BUCKET_NAME}
          event: s3:ObjectCreated:*
          existing: true
    environment:
        rag_process_document_queue_url:
          Ref: RagDocumentIndexQueue

  process_document_for_rag:
    handler: rag/core.process_document_for_rag
    timeout: 300
    events:
        - sqs:
            arn:
              Fn::GetAtt:
                - RagDocumentIndexQueue
                - Arn
    environment:
        rag_process_document_queue_url:
          Ref: RagDocumentIndexQueue

  queue_document_for_chunking:
    handler: rag/core.queue_document_for_rag_chunking
    events:
      - s3:
          bucket: ${self:provider.environment.S3_FILE_TEXT_BUCKET_NAME}
          event: s3:ObjectCreated:*
          existing: true
    environment:
        rag_chunk_document_queue_url:
          Ref: RagChunkDocumentQueue

  process_document_for_chunking:
    handler: rag/core.chunk_document_for_rag
    timeout: 300
    events:
        - sqs:
            arn:
              Fn::GetAtt:
                - RagChunkDocumentQueue
                - Arn
    environment:
        rag_chunk_document_queue_url:
          Ref: RagChunkDocumentQueue

  email_assistant:
    handler: personal/assistant.process_email
    timeout: 900
    events:
      - sns: ${self:provider.environment.PERSONAL_ASSISTANT_SNS_EMAIL_TOPIC_NAME}
      
resources:
  Resources:
    StateBucket:
      Type: AWS::S3::Bucket
      Properties:
        BucketName: ${self:provider.environment.S3_BUCKET_NAME}
        CorsConfiguration:
          CorsRules:
            - AllowedOrigins: ['*']
              AllowedMethods: ['PUT', 'POST']
              AllowedHeaders: ['*']
              MaxAge: 3000

    AssistantUploadsBucket:
      Type: AWS::S3::Bucket
      Properties:
        BucketName: ${self:provider.environment.S3_ASSISTANT_UPLOADS_BUCKET_NAME}
        CorsConfiguration:
          CorsRules:
            - AllowedOrigins: ['*']
              AllowedMethods: ['PUT', 'POST']
              AllowedHeaders: ['*']
              MaxAge: 3000

    AssistantsDynamoDbTable:
      Type: 'AWS::DynamoDB::Table'
      Properties:
        BillingMode: PAY_PER_REQUEST
        AttributeDefinitions:
          -
            AttributeName: id
            AttributeType: S
          -
            AttributeName: user
            AttributeType: S
          -
            AttributeName: name
            AttributeType: S
        KeySchema:
          -
            AttributeName: id
            KeyType: HASH
        GlobalSecondaryIndexes:
          -
            IndexName: UserIndex
            KeySchema:
              -
                AttributeName: user
                KeyType: HASH

            Projection:
              ProjectionType: ALL
          -
            IndexName: UserNameIndex
            KeySchema:
              - AttributeName: user
                KeyType: HASH
              - AttributeName: name
                KeyType: RANGE

            Projection:
              ProjectionType: ALL
        TableName: ${self:provider.environment.ASSISTANTS_DYNAMODB_TABLE}

    AssistantThreadsDynamoDbTable:
      Type: 'AWS::DynamoDB::Table'
      Properties:
        BillingMode: PAY_PER_REQUEST
        AttributeDefinitions:
          -
            AttributeName: id
            AttributeType: S
          -
            AttributeName: user
            AttributeType: S
          -
            AttributeName: name
            AttributeType: S
        KeySchema:
          -
            AttributeName: id
            KeyType: HASH
        GlobalSecondaryIndexes:
          -
            IndexName: UserIndex
            KeySchema:
              -
                AttributeName: user
                KeyType: HASH
            Projection:
              ProjectionType: ALL
          -
            IndexName: UserNameIndex
            KeySchema:
              - AttributeName: user
                KeyType: HASH
              - AttributeName: name
                KeyType: RANGE
            Projection:
              ProjectionType: ALL
        TableName: ${self:provider.environment.ASSISTANT_THREADS_DYNAMODB_TABLE}

    UserStateDynamoDbTable:
      Type: 'AWS::DynamoDB::Table'
      Properties:
        AttributeDefinitions:
          -
            AttributeName: id
            AttributeType: S
          -
            AttributeName: user
            AttributeType: S
          -
            AttributeName: name
            AttributeType: S
        KeySchema:
          -
            AttributeName: id
            KeyType: HASH
        BillingMode: PAY_PER_REQUEST
        GlobalSecondaryIndexes:
          -
            IndexName: UserIndex
            KeySchema:
              -
                AttributeName: user
                KeyType: HASH
            Projection:
              ProjectionType: ALL
          -
            IndexName: UserNameIndex
            KeySchema:
              - AttributeName: user
                KeyType: HASH
              - AttributeName: name
                KeyType: RANGE
            Projection:
              ProjectionType: ALL
        TableName: ${self:provider.environment.DYNAMODB_TABLE}

    AssistantThreadRunsDynamoDbTable:
      Type: 'AWS::DynamoDB::Table'
      Properties:
        BillingMode: PAY_PER_REQUEST
        AttributeDefinitions:
          -
            AttributeName: id
            AttributeType: S
          -
            AttributeName: user
            AttributeType: S

        KeySchema:
          -
            AttributeName: id
            KeyType: HASH
        GlobalSecondaryIndexes:
          -
            IndexName: UserIndex
            KeySchema:
              -
                AttributeName: user
                KeyType: HASH
            Projection:
              ProjectionType: ALL
        TableName: ${self:provider.environment.THREAD_RUNS_DYNAMODB_TABLE}

    MarketItemsDynamoDbTable:
      Type: 'AWS::DynamoDB::Table'
      Properties:
        StreamSpecification:
            StreamViewType: NEW_AND_OLD_IMAGES
        AttributeDefinitions:
          -
            AttributeName: id
            AttributeType: S
          -
            AttributeName: category
            AttributeType: S
          -
            AttributeName: user
            AttributeType: S
          -
            AttributeName: type
            AttributeType: S
        KeySchema:
          -
            AttributeName: id
            KeyType: HASH
        BillingMode: PAY_PER_REQUEST
        GlobalSecondaryIndexes:
          -
            IndexName: UserIndex
            KeySchema:
              -
                AttributeName: user
                KeyType: HASH
            Projection:
              ProjectionType: ALL
          -
            IndexName: CategoryIndex
            KeySchema:
              - AttributeName: category
                KeyType: HASH
            Projection:
              ProjectionType: ALL
          -
            IndexName: CategoryTypeIndex
            KeySchema:
              - AttributeName: category
                KeyType: HASH
              - AttributeName: type
                KeyType: RANGE
            Projection:
              ProjectionType: ALL
        TableName: ${self:provider.environment.MARKET_ITEMS_DYNAMO_TABLE}

    MarketCategoriesDynamoDbTable:
      Type: 'AWS::DynamoDB::Table'
      Properties:
        BillingMode: PAY_PER_REQUEST
        StreamSpecification:
            StreamViewType: NEW_IMAGE
        AttributeDefinitions:
          -
            AttributeName: id
            AttributeType: S
        KeySchema:
          -
            AttributeName: id
            KeyType: HASH
        TableName: ${self:provider.environment.MARKET_CATEGORIES_DYNAMO_TABLE}

    UserFilesDynamoDbTable:
      Type: 'AWS::DynamoDB::Table'
      Properties:
        BillingMode: PAY_PER_REQUEST
        AttributeDefinitions:
          -
            AttributeName: id
            AttributeType: S
          -
            AttributeName: createdBy
            AttributeType: S
          -
            AttributeName: createdAt
            AttributeType: S
          -
            AttributeName: type
            AttributeType: S
          -
            AttributeName: name
            AttributeType: S
        KeySchema:
          - AttributeName: id
            KeyType: HASH
        GlobalSecondaryIndexes:
          -
            IndexName: createdBy
            KeySchema:
              -
                AttributeName: createdBy
                KeyType: HASH
              -
                AttributeName: id
                KeyType: RANGE
            Projection:
              ProjectionType: ALL
          -
            IndexName: createdByAndAt
            KeySchema:
              -
                AttributeName: createdBy
                KeyType: HASH
              -
                AttributeName: createdAt
                KeyType: RANGE
            Projection:
              ProjectionType: ALL
          -
            IndexName: createdByAndType
            KeySchema:
              -
                AttributeName: createdBy
                KeyType: HASH
              -
                AttributeName: type
                KeyType: RANGE
            Projection:
              ProjectionType: ALL
          -
            IndexName: createdByAndName
            KeySchema:
              -
                AttributeName: createdBy
                KeyType: HASH
              -
                AttributeName: name
                KeyType: RANGE
            Projection:
              ProjectionType: ALL
        TableName: ${self:provider.environment.FILES_DYNAMO_TABLE}

    UserTagsDynamoDbTable:
      Type: 'AWS::DynamoDB::Table'
      Properties:
        BillingMode: PAY_PER_REQUEST
        AttributeDefinitions:
          -
            AttributeName: user
            AttributeType: S
        KeySchema:
          - AttributeName: user
            KeyType: HASH
        TableName: ${self:provider.environment.USER_TAGS_DYNAMO_TABLE}


    HashFilesDynamoDbTable:
      Type: 'AWS::DynamoDB::Table'
      Properties:
        BillingMode: PAY_PER_REQUEST
        AttributeDefinitions:
          -
            AttributeName: id
            AttributeType: S
        KeySchema:
          - AttributeName: id
            KeyType: HASH
        TableName: ${self:provider.environment.HASH_FILES_DYNAMO_TABLE}


    AccountingChargesDynamoDbTable:
      Type: 'AWS::DynamoDB::Table'
      Properties:
        BillingMode: PAY_PER_REQUEST
        AttributeDefinitions:
          -
            AttributeName: id
            AttributeType: S
        KeySchema:
          - AttributeName: id
            KeyType: HASH
        TableName: ${self:provider.environment.ACCOUNTING_DYNAMO_TABLE}

    AccountsDynamoDbTable:
      Type: 'AWS::DynamoDB::Table'
      Properties:
        BillingMode: PAY_PER_REQUEST
        AttributeDefinitions:
          -
            AttributeName: user
            AttributeType: S
        KeySchema:
          - AttributeName: user
            KeyType: HASH
        TableName: ${self:provider.environment.ACCOUNTS_DYNAMO_TABLE}

    EmailSettingsDynamoDbTable:
      Type: 'AWS::DynamoDB::Table'
      Properties:
        BillingMode: PAY_PER_REQUEST
        AttributeDefinitions:
          -
            AttributeName: email
            AttributeType: S
          -
            AttributeName: tag
            AttributeType: S
        KeySchema:
          - AttributeName: email
            KeyType: HASH
          - AttributeName: tag
            KeyType: RANGE
        TableName: ${self:provider.environment.EMAIL_SETTINGS_DYNAMO_TABLE}

    AccountingChatUsageDynamoDbTable:
      Type: 'AWS::DynamoDB::Table'
      Properties:
        BillingMode: PAY_PER_REQUEST
        AttributeDefinitions:
          - AttributeName: id
            AttributeType: S
          - AttributeName: user
            AttributeType: S
          - AttributeName: time
            AttributeType: S
        KeySchema:
          - AttributeName: id
            KeyType: HASH
        TableName: ${self:provider.environment.CHAT_USAGE_DYNAMO_TABLE}
        GlobalSecondaryIndexes:
          - IndexName: UserUsageTimeIndex
            KeySchema:
              - AttributeName: user
                KeyType: HASH
              - AttributeName: time
                KeyType: RANGE
            Projection:
              ProjectionType: ALL  # Or specify the attributes you want projected
        StreamSpecification:  # enable streaming
          StreamViewType: NEW_AND_OLD_IMAGES


    MarketIndexBucket:
         Type: AWS::S3::Bucket
         Properties:
           BucketName: ${self:provider.environment.S3_MARKET_INDEX_BUCKET_NAME}
           CorsConfiguration:
             CorsRules:
               - AllowedOrigins: ['*']
                 AllowedMethods: ['GET']
                 AllowedHeaders: ['*']
                 MaxAge: 3000


    ConversionInputBucket:
         Type: AWS::S3::Bucket
         Properties:
           BucketName: ${self:provider.environment.S3_CONVERSION_INPUT_BUCKET_NAME}
           CorsConfiguration:
             CorsRules:
               - AllowedOrigins: ['*']
                 AllowedMethods: ['GET']
                 AllowedHeaders: ['*']
                 MaxAge: 3000

    ConversionOutputBucket:
         Type: AWS::S3::Bucket
         Properties:
           BucketName: ${self:provider.environment.S3_CONVERSION_OUTPUT_BUCKET_NAME}
           CorsConfiguration:
             CorsRules:
               - AllowedOrigins: ['*']
                 AllowedMethods: ['GET']
                 AllowedHeaders: ['*']
                 MaxAge: 3000

    BasePromptsBucket:
         Type: AWS::S3::Bucket
         Properties:
           BucketName: ${self:provider.environment.S3_BASE_PROMPTS_BUCKET_NAME}
           CorsConfiguration:
             CorsRules:
               - AllowedOrigins: ['*']
                 AllowedMethods: ['GET']
                 AllowedHeaders: ['*']
                 MaxAge: 3000

    RagInputBucket:
         Type: AWS::S3::Bucket
         Properties:
           BucketName: ${self:provider.environment.S3_RAG_INPUT_BUCKET_NAME}
           CorsConfiguration:
             CorsRules:
               - AllowedOrigins: ['*']
                 AllowedMethods: ['GET','PUT', 'POST']
                 AllowedHeaders: ['*']
                 MaxAge: 3000

    RagChunksBucket:
         Type: AWS::S3::Bucket
         Properties:
           BucketName: ${self:provider.environment.S3_RAG_CHUNKS_BUCKET_NAME}
           CorsConfiguration:
             CorsRules:
               - AllowedOrigins: ['*']
                 AllowedMethods: ['GET']
                 AllowedHeaders: ['*']
                 MaxAge: 3000

    FileTextBucket:
         Type: AWS::S3::Bucket
         Properties:
           BucketName: ${self:provider.environment.S3_FILE_TEXT_BUCKET_NAME}
           CorsConfiguration:
             CorsRules:
               - AllowedOrigins: ['*']
                 AllowedMethods: ['GET','HEAD']
                 AllowedHeaders: ['*']
                 MaxAge: 3000

    RagDocumentIndexQueue:
          Type: "AWS::SQS::Queue"
          Properties:
            VisibilityTimeout: 300
            QueueName: ${self:provider.environment.SQS_RAG_DOCUMENT_INDEX_QUEUE}

    RagChunkDocumentQueue:
          Type: "AWS::SQS::Queue"
          Properties:
            VisibilityTimeout: 300
            QueueName: ${self:provider.environment.SQS_RAG_CHUNK_DOCUMENT_INDEX_QUEUE}
    
    remoteConversationsBucket:
      Type: AWS::S3::Bucket
      Properties:
        BucketName: ${self:provider.environment.S3_CONVERSATIONS_BUCKET_NAME}
        CorsConfiguration:
          CorsRules:
            - AllowedOrigins: ['*']
              AllowedMethods: ['PUT', DELETE, GET]
              AllowedHeaders: ['*']
              MaxAge: 3000
    
    ZipFileBucket:
      Type: 'AWS::S3::Bucket'
      Properties:
        BucketName: ${self:provider.environment.S3_ZIP_FILE_BUCKET_NAME}
        CorsConfiguration:
          CorsRules:
            - AllowedOrigins: ['*']
              AllowedMethods: ['GET','PUT','POST']
              AllowedHeaders: ['*']
              MaxAge: 3000
           <|MERGE_RESOLUTION|>--- conflicted
+++ resolved
@@ -189,8 +189,6 @@
           method: get
           cors: true
 
-<<<<<<< HEAD
-=======
   get_multiple_conversations:
     handler: state/conversation.get_multiple_conversations
     events:
@@ -273,7 +271,6 @@
           method: post
           cors: true
 
->>>>>>> fa3b37c7
   create:
     handler: state/create.create
     events:
