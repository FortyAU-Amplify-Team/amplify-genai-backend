import string
from common.permissions import get_permission_checker
import json
from jsonschema import validate
from jsonschema.exceptions import ValidationError
from common.encoders import CombinedEncoder

import os
import requests
from jose import jwt

from dotenv import load_dotenv

import boto3
from datetime import datetime
import re
from boto3.dynamodb.conditions import Key

load_dotenv(dotenv_path=".env.local")

ALGORITHMS = ["RS256"]


class HTTPException(Exception):
    def __init__(self, status_code, message):
        super().__init__(message)
        self.status_code = status_code


class BadRequest(HTTPException):
    def __init__(self, message="Bad Request"):
        super().__init__(400, message)


class Unauthorized(HTTPException):
    def __init__(self, message="Unauthorized"):
        super().__init__(401, message)


class NotFound(HTTPException):
    def __init__(self, message="Not Found"):
        super().__init__(404, message)

chat_input_schema = {
  "type": "object",
  "required": [
    "model",
    "temperature",
    "max_tokens",
    "messages"
  ],
  "properties": {
    "model": {
      "type": "string",
      "enum": [
        "gpt-35-turbo",
        "gpt-4o",
        "gpt-4o-mini",
        "gpt-4-1106-Preview",
        "anthropic.claude-3-haiku-20240307-v1:0",
        "anthropic.claude-3-5-sonnet-20240620-v1:0",
        "us.anthropic.claude-3-5-sonnet-20241022-v2:0",
        "us.anthropic.claude-3-5-haiku-20241022-v1:0",
        "us.anthropic.claude-3-opus-20240229-v1:0",
        "anthropic.claude-3-opus-20240229-v1:0",
        "mistral.mistral-7b-instruct-v0:2",
        "mistral.mixtral-8x7b-instruct-v0:1",
        "mistral.mistral-large-2402-v1:0"
      ]
    },
    "temperature": {
      "type": "number"
    },
    "max_tokens": {
      "type": "integer"
    },
    "dataSources": {
      "type": "array",
      "items": {
        "type": "object"
      }
    },
    "messages": {
      "type": "array",
      "items": {
        "type": "object",
        "required": [
          "role",
          "content"
        ],
        "properties": {
          "role": {
            "type": "string",
            "enum": [
              "system",
              "assistant",
              "user"
            ]
          },
          "content": {
            "type": "string"
          },
          "type": {
            "type": "string",
            "enum": [
              "prompt"
            ]
          }
        }
      }
    },
    "options": {
      "type": "object",
      "properties": {
        "dataSourceOptions": {
          "type": "object"
        },
        "ragOnly": {
          "type": "boolean"
        },
        "skipRag": {
          "type": "boolean"
        },
        "assistantId": {
          "type": "string"
        },
        "model": {
          "type": "object",
          "properties": {
            "id": {
              "type": "string",
              "enum": [
                "gpt-35-turbo",
                "gpt-4o",
                "gpt-4-1106-Preview",
                "anthropic.claude-3-haiku-20240307-v1:0",
                "anthropic.claude-3-5-sonnet-20240620-v1:0",
                "anthropic.claude-3-opus-20240229-v1:0",
                "mistral.mistral-7b-instruct-v0:2",
                "mistral.mixtral-8x7b-instruct-v0:1",
                "mistral.mistral-large-2402-v1:0"
              ]
            }
          }
        },
        "prompt": {
          "type": "string"
        }
      }
    }
  }
}

export_schema = {
    "type": "object",
    "properties": {
        "version": {
            "type": "number"
        },
        "history": {
            "type": "array",
            "items": {
                "type": "object",
                "properties": {
                    "id": {
                        "type": "string"
                    },
                    "name": {
                        "type": "string"
                    },
                    "messages": {
                        "type": "array",
                        "items": {
                            "type": "object"
                        }
                    },
                    "compressedMessages": {
                        "type": ["array", "null"],
                        "items": {
                            "type": "number"
                        }
                    },
                    "model": {
                        "type": "object"
                    },
                    "prompt": {
                        "type": ["string", "null"]
                    },
                    "temperature": {
                        "type": ["number", "null"]
                    },
                    "folderId": {
                        "type": ["string", "null"]
                    },
                    "promptTemplate": {
                        "type": ["object", "null"]
                    },
                    "tags": {
                        "type": ["array", "null"],
                        "items": {
                            "type": "string"
                        }
                    },
                    "maxTokens": {
                        "type": ["number", "null"]
                    },
                    "workflowDefinition": {
                        "type": ["object", "null"]
                    },
                    "data": {
                        "type": ["object", "null"],
                        "additionalProperties": True
                    },
                    "codeInterpreterAssistantId": {
                        "type": ["string", "null"]
                    },
                    "isLocal": {
                        "type": ["boolean", "null"]
                    }
                },
                "required": ["id", "name", "messages", "model", "folderId"]
            }
        },
        "folders": {
            "type": "array",
            "items": {
                "type": "object",
                "properties": {
                    "id": {
                        "type": "string"
                    },
                    "date": {
                        "type": ["string", "null"]
                    },
                    "name": {
                        "type": "string"
                    },
                    "type": {
                        "type": "string", 
                        "enum": ["chat", "workflow", "prompt"] 
                    }
                },
                "required": ["id", "name", "type"]
            }
        },
        "prompts": {
            "type": "array",
            "items": {
                "type": "object",
                "properties": {
                    "id": {
                        "type": "string"
                    },
                    "name": {
                        "type": "string"
                    },
                    "description": {
                        "type": "string"
                    },
                    "content": {
                        "type": "string"
                    },
                    "model": {
                        "type": ["object", "null"]
                    },
                    "folderId": {
                        "type": ["string", "null"]
                    },
                    "type": {
                        "type": ["string", "null"]
                    },
                    "data": {
                        "type": "object",
                        "properties": {
                            "rootPromptId": {
                                "type": ["string", "null"]
                            },
                            "code": {
                                "type": ["string", "null"]
                            }
                        },
                        "additionalProperties": True
                    }
                },
                "required": ["id", "name", "description", "content", "folderId", "type"]
            },
            "required": ["version", "history", "folders", "prompts"]
        }    
    }
}

share_schema = {
    "type": "object",
    "properties": {
        "note": {"type": "string"},
        "sharedWith": {"type": "array", "items": {"type": "string"}},
        "sharedData": export_schema
    },
    "required": ["sharedWith", "sharedData", "note"]
}

share_load_schema = {
    "type": "object",
    "properties": {
        "key": {
            "type": "string"
        }
    },
    "required": ["key"]
}


file_upload_schema = {
    "type": "object",
    "properties": {
        "actions": {
            "type": "array",
            "items": {
                "type": "object",
                "properties": {
                    "name": {
                        "type": "string",
                        "enum": ["saveAsData", "createChunks", "ingestRag", "makeDownloadable", "extractText"]
                    },
                    "params": {
                        "type": "object",
                        "additionalProperties": True
                    }
                },
                "required": ["name"],
                "additionalProperties": False
            }
        },
        "type": {
            "type": "string"
        },
        "name": {
            "type": "string"
        },
        "knowledgeBase": {
            "type": "string"
        },
        "tags": {
            "type": "array",
            "items": {
                "type": "string"
            }
        },
        "data": {
            "type": "object"
        },
        "groupId": {
            "type": ["string", "null"]
        },
    },
    "required": ["type", "name", "knowledgeBase", "tags", "data"],
}

file_set_tags_schema = {
    "type": "object",
    "properties": {
        "id": {
            "type": "string"
        },
        "tags": {
            "type": "array",
            "items": {
                "type": "string"
            },
            "default": []
        }
    },
    "additionalProperties": False
}

create_tags_schema = {
    "type": "object",
    "properties": {
        "tags": {
            "type": "array",
            "items": {
                "type": "string"
            },
            "default": []
        }
    },
    "additionalProperties": False
}

user_list_tags_schema = {
    "type": "object",
    "properties": {
    },
    "additionalProperties": False
}

user_delete_tag_schema = {
    "type": "object",
    "properties": {
        "tag": {
            "type": "string"
        },
    },
    "additionalProperties": False
}

file_query_schema = {
    "type": "object",
    "properties": {
        "startDate": {
            "type": "string",
            "format": "date-time",
            "default": "2021-01-01T00:00:00Z"
        },
        "pageSize": {
            "type": "integer",
            "default": 10
        },
        "pageKey": {
            "type": "object",
            "properties": {
                "id": {
                    "type": "string"
                },
                "createdAt": {
                    "type": "string"
                },
                "type": {
                    "type": "string"
                }
            }
        },
        "namePrefix": {
            "type": ["string", "null"]
        },
        "createdAtPrefix": {
            "type": ["string", "null"]
        },
        "typePrefix": {
            "type": ["string", "null"]
        },
        "types": {
            "type": "array",
            "items": {
                "type": "string"
            },
            "default": []
        },
        "tags": {
            "type": "array",
            "items": {
                "type": "string"
            },
            "default": []
        },
        "pageIndex": {
            "type": "integer",
            "default": 0
        },
        "forwardScan": {
            "type": "boolean",
            "default": True
        },
        "sortIndex": {
            "type": "string",
            "default": "createdAt"
        }
    },
    "additionalProperties": False
}



key_request_schema = {
    "type": "object",
    "properties": {
        "key": {
            "type": "string",
            "description": "Key."
        },
        "groupId": {
            "type": "string",
            "description": "Group Id."
        }
    },
    "required": ["key"]
}



add_charge = {
    "type": "object",
    "properties": {
        "accountId": {"type": "string"},
        "charge": {"type": "number"},
        "description": {"type": "string"},
        "details": {"type": "object"},
    },
    "required": ["accountId", "charge", "description", "details"]
}


save_accounts_schema = {
    "type": "object",
    "properties": {
        "accounts": {
            "type": "array",
            "items": {
                "type": "object",
                "properties": {
                    "id": {
                        "type": "string",
                        "description": "A unique identifier for the account."
                    },
                    "name": {
                        "type": "string",
                        "description": "The name of the account."
                    },
                    "isDefault": {
                        "type": "boolean",
                        "description": "Indicates if this is the default account."
                    },
                     "rateLimit": {
                        "type": "object",
                        "properties": {
                            "rate": { "type": ["number", "null"] },
                            "period": { "type": "string" } 
                        },
                        "description": "Cost restriction using the API key"
                    },
                },
                "required": ["id", "name", 'rateLimit']
            }
        }
    },
    "required": ["accounts"]
}

convert_schema = {
    "type": "object",
    "properties": {
        "format": {
            "type": "string",
            "description": "The format to convert to docx|pptx"
        },
        "conversationHeader": {
            "type": "string",
            "description": "A markdown header to use for each conversation"
        },
        "messageHeader": {
            "type": "string",
            "description": "A markdown header to use for each message"
        },
        "userHeader": {
            "type": "string",
            "description": "A markdown header to use for each user message"
        },
        "assistantHeader": {
            "type": "string",
            "description": "A markdown header to use for each assistant message"
        },
        "content": export_schema,
    },
    "required": ["format", "content"]
}


conversation_ids_schema = {
    "type": "object",
    "properties": {
        "conversationIds": {
            "type": "array",
            "items": {
                "type": "string",
            }
        }
    },
    "required": ["conversationIds"]
}

save_settings_schema = {
    "type": "object",
    "properties": {
        "settings": {
            "type": "object",
            "properties": {
                "theme": {
                    "type": "string",
                    "enum": ["light", "dark"]
                },
                "modelOptions": {
                    "type": "object",
                    "additionalProperties": {
                        "type": "boolean"
                    }
                },
                "featureOptions": {
                    "type": "object",
                    "additionalProperties": {
                        "type": "boolean"
                    }
                }
            },
            "required": ["theme", "modelOptions", "featureOptions"]
        }
    },
    "required": ["settings"]
}


compressed_conversation_schema = {
    "type": "object",
    "properties": {
        "conversation": {
            "type": "array"
        },
        "conversationId" : {
            "type": "string",
        },
        "folder": {
            "oneOf": [
                {
                    "type": "object",
                    "properties": {
                        "id": {
                            "type": "string"
                        },
                        "date": {
                            "type": "string",
                            "format": "date",
                            "pattern": "^[0-9]{4}-[0-9]{2}-[0-9]{2}$"
                        },
                        "name": {
                            "type": "string"
                        },
                        "type": {
                            "type": "string",
                            "enum": ["chat", "prompt", "workflow"]
                        }
                    },
                    "required": ["id", "name", "type"]
                },
                {
                    "type": "null"
                }
            ]
        }
    },
    "required": ["conversation", "conversationId"]
}

set_metdata_schema = {
    "$schema": "http://json-schema.org/draft-07/schema#",
    "type": "object",
    "properties": {
        "id": {
            "type": "string",
            "description": "The unique id for the datasource item."
        },
        "name": {
            "type": "string",
            "description": "The name of the data item."
        },
        "type": {
            "type": "string",
            "description": "The type of the data item."
        },
        "knowledge_base": {
            "type": "string",
            "description": "The knowledge base, default is 'default'.",
            "default": "default"
        },
        "data": {
            "type": "object",
            "description": "Additional properties for the data item.",
            "default": {}
        },
        "tags": {
            "type": "array",
            "description": "A list of tags associated with the data item.",
            "items": {
                "type": "string"
            },
            "default": []
        }
    },
    "required": ["id", "name", "type"]
}

validators = {
    "/state/share": {
        "append": share_schema,
        "read": {}
    },
    "/state/base-prompts/get": {
        "get": {}
    },
    "/state/share/load": {
        "load": share_load_schema
    },
    "/datasource/metadata/set": {
        "set": set_metdata_schema
    },
    "/files/upload": {
        "upload": file_upload_schema
    },
    "/files/download": {
        "download": key_request_schema
    },
    "/files/set_tags": {
        "set_tags": file_set_tags_schema
    },
    "/files/tags/delete": {
        "delete": user_delete_tag_schema
    },
    "/files/tags/create": {
        "create": create_tags_schema
    },
    "/files/tags/list": {
        "list": user_list_tags_schema
    },
    "/files/query": {
        "query": file_query_schema
    },
    "/chat/convert": {
        "convert": convert_schema
    },
    "/state/accounts/charge": {
        "create_charge": add_charge
    },
    "/state/accounts/save": {
        "save": save_accounts_schema
    },
    "/state/accounts/get": {
        "get": {}
    },
    "/state/conversation/upload": {   
        "conversation_upload": compressed_conversation_schema
    },
    "/state/conversation/get_multiple": {   
        "get_multiple_conversations": conversation_ids_schema
    },
    "/state/conversation/get": {
        "read" : {}
    },
    "/state/conversation/get_all": {
        "read" : {}
    },
    "/state/conversation/delete_multiple": {   
        "delete_multiple_conversations": conversation_ids_schema
    },
    "/state/conversation/delete": {
        "delete" : {}
    },
    "/chat": {
        "chat": chat_input_schema
    },
    "/state/settings/save": {
        "save": save_settings_schema
    },
    "/state/settings/get": {
        "get": {}
    },

}

api_validators = {
    "/state/share": {
        "read": {}
    },
    "/state/share/load": {
        "load": share_load_schema
    },
    "/files/upload": {
        "upload": file_upload_schema
    },
    "/files/set_tags": {
        "set_tags": file_set_tags_schema
    },
    "/files/tags/delete": {
        "delete": user_delete_tag_schema
    },
    "/files/tags/create": {
        "create": create_tags_schema
    },
    "/files/tags/list": {
        "list": user_list_tags_schema
    },
    "/files/query": {
        "query": file_query_schema
    },
    "/chat": {
        "chat": chat_input_schema
    },
    "/files/download": {
        "download": key_request_schema
    },
}

def validate_data(name, op, data, api_accessed):
    # print(f"Name: {name} and Op: {op} and Data: {data}")
    validator = api_validators if api_accessed else validators
    if name in validator and op in validator[name]:
        schema = validator[name][op]
        try:
            validate(instance=data.get("data"), schema=schema)
        except ValidationError as e:
            print(e)
            raise ValidationError(f"Invalid data: {e.message}")
        print("Data validated")
    else:
        print(f"Invalid data or path: {name} - op:{op} - data: {data}")
        raise Exception("Invalid data or path")


def parse_and_validate(current_user, event, op, api_accessed, validate_body=True):
    data = {}
    if validate_body:
        try:
            data = json.loads(event['body']) if event.get('body') else {}
        except json.decoder.JSONDecodeError as e:
            raise BadRequest("Unable to parse JSON body.")

    name = event['path']

    if not name:
        raise BadRequest("Unable to perform the operation, invalid request.")

    try:
        if validate_body:
            validate_data(name, op, data, api_accessed)
    except ValidationError as e:
        raise BadRequest(e.message)

    permission_checker = get_permission_checker(current_user, name, op, data)

    if not permission_checker(current_user, data):
        print("User does not have permission to perform the operation.")
        # Return a 403 Forbidden if the user does not have permission to append data to this item
        raise Unauthorized("User does not have permission to perform the operation.")

    return [name, data]


def validated(op, validate_body=True):
    def decorator(f):
        def wrapper(event, context):
            try:

                token = parseToken(event)
                api_accessed = token[:4] == 'amp-'

<<<<<<< HEAD
                claims = api_claims(event, context, token) if (api_accessed) else get_claims(event, context, token)
=======
                current_user = get_email(claims['username'], idpPrefix)
>>>>>>> 72b3fe9a


                idp_prefix = os.getenv('IDP_PREFIX')
                get_email = lambda text: text.split(idp_prefix + '_', 1)[1] if idp_prefix and text.startswith(idp_prefix + '_') else text
                current_user = get_email(claims['username'])

                print(f"User: {current_user}")
                if current_user is None:
                    raise Unauthorized("User not found.")

                [name, data] = parse_and_validate(current_user, event, op, api_accessed, validate_body)
                
                data['access_token'] = token
                data['account'] = claims['account']
                data['api_accessed'] = api_accessed
                data['allowed_access'] = claims['allowed_access']

                result = f(event, context, current_user, name, data)

                return {
                    "statusCode": 200,
                    "body": json.dumps(result, cls=CombinedEncoder)
                }
            except HTTPException as e:
                return {
                    "statusCode": e.status_code,
                    "body": json.dumps({
                        "error": f"Error: {e.status_code} - {e}"
                    })
                }

        return wrapper

    return decorator


def get_claims(event, context, token):
    # https://cognito-idp.<Region>.amazonaws.com/<userPoolId>/.well-known/jwks.json

    oauth_issuer_base_url = os.getenv('OAUTH_ISSUER_BASE_URL')
    oauth_audience = os.getenv('OAUTH_AUDIENCE')

    jwks_url = f'{oauth_issuer_base_url}/.well-known/jwks.json'
    jwks = requests.get(jwks_url).json()

    header = jwt.get_unverified_header(token)
    rsa_key = {}
    for key in jwks["keys"]:
        if key["kid"] == header["kid"]:
            rsa_key = {
                "kty": key["kty"],
                "kid": key["kid"],
                "use": key["use"],
                "n": key["n"],
                "e": key["e"]
            }

    if rsa_key:
        payload = jwt.decode(
            token,
            rsa_key,
            algorithms=ALGORITHMS,
            audience=oauth_audience,
            issuer=oauth_issuer_base_url
        )

        idp_prefix = os.getenv('IDP_PREFIX')
        
        get_email = lambda text: text.split(idp_prefix + '_', 1)[1] if idp_prefix and text.startswith(idp_prefix + '_') else text

        user = get_email(payload['username'])

        # grab deafault account from accounts table 
        dynamodb = boto3.resource('dynamodb')
        accounts_table_name = os.getenv('ACCOUNTS_DYNAMO_TABLE')
        if not accounts_table_name:
            raise ValueError("ACCOUNTS_DYNAMO_TABLE is not provided.")

        table = dynamodb.Table(accounts_table_name)
        account = None
        try:
            response = table.get_item(Key={'user': user})
            if 'Item' not in response:
                raise ValueError(f"No item found for user: {user}")

            accounts = response['Item'].get('accounts', [])
            for acct in accounts:
                if acct['isDefault']:
                    account = acct['id']
                    
        except Exception as e:
            print(f"Error retrieving default account: {e}")

        if (not account):
            print("setting account to general_account")
            account = 'general_account'   

        payload['account'] = account
        payload['username'] = user
        # Here we can established the allowed access according to the feature flags in the future
        # For now it is set to full_access, which says they can do the operation upon entry of the validated function
        # current access types include: asssistants, share, dual_embedding, chat, file_upload
        payload['allowed_access'] =  ['full_access']
        return payload
    else:
        print("No RSA Key Found, likely an invalid OAUTH_ISSUER_BASE_URL")

    raise Unauthorized("No Valid Access Token Found")


def parseToken(event):
    token = None
    normalized_headers = {k.lower(): v for k, v in event['headers'].items()}
    authorization_key = 'authorization'

    if authorization_key in normalized_headers:
        parts = normalized_headers[authorization_key].split()

        if len(parts) == 2:
            scheme, token = parts
            if scheme.lower() != 'bearer':
                token = None

    if not token:
        raise Unauthorized("No Access Token Found")
    
    return token


def api_claims(event, context, token):
    print("API route was taken")

    # Set up DynamoDB connection
    dynamodb = boto3.resource('dynamodb')
    api_keys_table_name = os.getenv('API_KEYS_DYNAMODB_TABLE')
    if not api_keys_table_name:
        raise ValueError("API_KEYS_DYNAMODB_TABLE is not provided.")

    table = dynamodb.Table(api_keys_table_name)

    try:
        # Retrieve item from DynamoDB
        response = table.query(
            IndexName='ApiKeyIndex',
            KeyConditionExpression='apiKey = :apiKeyVal',
            ExpressionAttributeValues={
                ':apiKeyVal': token
            }
        )
        items = response['Items']


        if not items:
            print("API key does not exist.")
            raise LookupError("API key not found.")
        
        item = items[0]

        # Check if the API key is active
        if (not item.get('active', False)):
            print("API key is inactive.")
            raise PermissionError("API key is inactive.")

        # Optionally check the expiration date if applicable
        if (item.get('expirationDate') and datetime.strptime(item['expirationDate'], "%Y-%m-%d") <= datetime.now()):
            print("API key has expired.")
            raise PermissionError("API key has expired.")

        # Check for access rights
        access = item.get('accessTypes', [])
        if ('file_upload' not in access and 'share' not in access  and
            'chat' not in access and 'full_access' not in access):
            print("API key doesn't have access to the functionality")
            raise PermissionError("API key does not have access to the required functionality")
        
        # Determine API user
        current_user = determine_api_user(item)
        
        rate_limit = item['rateLimit']
        if is_rate_limited(current_user, rate_limit):
                    rate = float(rate_limit['rate'])
                    period = rate_limit['period']
                    print(f"You have exceeded your rate limit of ${rate:.2f}/{period}")
                    raise Unauthorized(f"You have exceeded your rate limit of ${rate:.2f}/{period}")

        # Update last accessed
        table.update_item(
            Key={'api_owner_id': item['api_owner_id']},
            UpdateExpression="SET lastAccessed = :now",
            ExpressionAttributeValues={':now': datetime.now().isoformat()}
        )
        print("Last Access updated")

        return {'username': current_user, 'account': item['account']['id'], 'allowed_access': access}

    except Exception as e:
        print("Error during DynamoDB operation:", str(e))
        raise RuntimeError("Internal server error occurred: ", e)

def determine_api_user(data):
    key_type_pattern = r"/(.*?)Key/"
    match = re.search(key_type_pattern, data['api_owner_id'])
    key_type = match.group(1) if match else None

    if key_type == 'owner':
        return data.get('owner')
    elif key_type == 'delegate':
        return data.get('delegate')
    elif key_type == 'system':
        return data.get('systemId')
    else:
        print("Unknown or missing key type in api_owner_id:", key_type)
        raise Exception("Invalid or unrecognized key type.")
    


def is_rate_limited(current_user, rate_limit): 
    print(rate_limit)
    if rate_limit['period'] == 'Unlimited': return False
    
    cost_calc_table = os.getenv('COST_CALCULATIONS_DYNAMO_TABLE')
    if not cost_calc_table:
        raise ValueError("COST_CALCULATIONS_DYNAMO_TABLE is not provided in the environment variables.")

    dynamodb = boto3.resource('dynamodb')
    table = dynamodb.Table(cost_calc_table)

    try:
        print("Query cost calculation table")
        response = table.query(
            KeyConditionExpression=Key('id').eq(current_user) 
        )
        items = response['Items']
        if not items:
            print("Table entry does not exist. Cannot verify if rate limited.")
            return False

        rate_data = items[0] 

        period = rate_limit['period']
        col_name = f"{period.lower()}Cost"

        spent = rate_data[col_name]
        if (period == 'Hourly'): spent = spent[datetime.now().hour] # Get the current hour as a number from 0 to 23
        print(f"Amount spent {spent}")
        return spent >= rate_limit['rate']

    except Exception as error:
        print(f"Error during rate limit DynamoDB operation: {error}")
        return False<|MERGE_RESOLUTION|>--- conflicted
+++ resolved
@@ -842,6 +842,11 @@
     return [name, data]
 
 
+
+# Make sure ALGORITHMS is defined somewhere, e.g., ALGORITHMS = ["RS256"]
+
+idpPrefix = os.environ['IDP_PREFIX']
+
 def validated(op, validate_body=True):
     def decorator(f):
         def wrapper(event, context):
@@ -850,11 +855,7 @@
                 token = parseToken(event)
                 api_accessed = token[:4] == 'amp-'
 
-<<<<<<< HEAD
                 claims = api_claims(event, context, token) if (api_accessed) else get_claims(event, context, token)
-=======
-                current_user = get_email(claims['username'], idpPrefix)
->>>>>>> 72b3fe9a
 
 
                 idp_prefix = os.getenv('IDP_PREFIX')
