--- conflicted
+++ resolved
@@ -619,11 +619,6 @@
     },
     "required": ["name", "messages"]
 }
-<<<<<<< HEAD
-
-
-=======
->>>>>>> 9bf0ff2f
 
 compressed_conversation_schema = {
     "type": "object",
