import json
import math
import os
import re
from common.validate import validated
from botocore.exceptions import BotoCoreError, ClientError
import boto3
import uuid
from datetime import datetime,timezone
from common.ops import op
<<<<<<< HEAD
=======

def upload_to_s3(key, conversation, folder=None):
    s3 = boto3.client('s3')
    conversations_bucket = os.environ['S3_CONVERSATIONS_BUCKET_NAME']

    try:
        s3.put_object(Bucket=conversations_bucket,
                      Key=key,
                      Body=json.dumps({"conversation":conversation, "folder":folder}))
        print(f"Successfully uploaded conversation to s3: {key}")
        return {'success' : True, 'message': "Succesfully uploaded conversation to s3"}
    except (BotoCoreError, ClientError) as e:
        print(str(e))
        return {'success' : False, 'message': "Failed to uploaded conversation to s3", 'error': str(e)}

>>>>>>> 9bf0ff2f

def upload_to_s3(key, conversation, folder=None):
    s3 = boto3.client('s3')
    conversations_bucket = os.environ['S3_CONVERSATIONS_BUCKET_NAME']

<<<<<<< HEAD
    try:
        s3.put_object(Bucket=conversations_bucket,
                      Key=key,
                      Body=json.dumps({"conversation":conversation, "folder":folder}))
        print(f"Successfully uploaded conversation to s3: {key}")
        return {'success' : True, 'message': "Succesfully uploaded conversation to s3"}
    except (BotoCoreError, ClientError) as e:
        print(str(e))
        return {'success' : False, 'message': "Failed to uploaded conversation to s3", 'error': str(e)}
=======
    conversation_key = f"{current_user}/{conversation_id}" 
    return upload_to_s3(conversation_key, conversation, folder)


@op(
    path="/state/conversation/register",
    name="registerConversation",
    method="POST",
    tags=["apiDocumentation"],
    description="""Register a new conversation with messages and metadata.
    Example request:
    {
        "data": {
            "name": "My Conversation",
            "messages": [
                {
                    "role": "user",
                    "content": "Hello!",
                    "data": {}
                },
                {
                    "role": "assistant",
                    "content": "Hi there!",
                    "data": {}
                }
            ],
            "tags": ["important", "work"],
            "date": "2024-03-20",
            "data": {
                "customField": "value"
            }
        }
    }
    """,
    params={
        "name": "String. Required. Name of the conversation.",
        "messages": "Array. Required. List of message objects containing role (system/user/assistant), content, and data.",
        "tags": "Array. Optional. List of string tags for the conversation.",
        "date": "String. Optional. Date in YYYY-MM-DD format.",
        "data": "Object. Optional. Additional metadata for the conversation."
    }
)
@validated(op="conversation_upload")
def register_conversation(event, context, current_user, name, data):
    data = data['data']

    prepMessages = data['messages']

    for message in prepMessages:
        message['id'] = str(uuid.uuid4())
        message['type'] = 'chat'

    current_utc_time = datetime.now(timezone.utc).strftime('%Y-%m-%dT%H:%M:%SZ')

    conversation = {
        "id": data.get('id', str(uuid.uuid4())),
        "name": data['name'],
        "messages": prepMessages,
        "folderId": "agents",
        "tags": data.get('tags', []),
        "data": data.get('data', {}),
        "date": data.get('date', data.get('date', current_utc_time)),
        "isLocal": False
    }

    compressed_conversation = lzw_compress( json.dumps(conversation) )

    conversation_key = f"{current_user}/{conversation['id']}" 
    return upload_to_s3(conversation_key, compressed_conversation, None)

>>>>>>> 9bf0ff2f



@validated(op="conversation_upload")
def upload_conversation(event, context, current_user, name, data):
    data = data['data']
    conversation = data['conversation']
    conversation_id = data['conversationId']
    folder = data.get('folder', None)

    conversation_key = f"{current_user}/{conversation_id}" 
    return upload_to_s3(conversation_key, conversation, folder)


@op(
    path="/state/conversation/register",
    name="registerConversation",
    method="POST",
    tags=["apiDocumentation"],
    description="""Register a new conversation with messages and metadata.
    Example request:
    {
        "data": {
            "name": "My Conversation",
            "messages": [
                {
                    "role": "user",
                    "content": "Hello!",
                    "data": {}
                },
                {
                    "role": "assistant",
                    "content": "Hi there!",
                    "data": {}
                }
            ],
            "tags": ["important", "work"],
            "date": "2024-03-20",
            "data": {
                "customField": "value"
            }
        }
    }
    """,
    params={
        "name": "String. Required. Name of the conversation.",
        "messages": "Array. Required. List of message objects containing role (system/user/assistant), content, and data.",
        "tags": "Array. Optional. List of string tags for the conversation.",
        "date": "String. Optional. Date in YYYY-MM-DD format.",
        "data": "Object. Optional. Additional metadata for the conversation."
    }
)
@validated(op="conversation_upload")
def register_conversation(event, context, current_user, name, data):
    data = data['data']

    prepMessages = data['messages']

    for message in prepMessages:
        message['id'] = str(uuid.uuid4())
        message['type'] = 'chat'

    current_utc_time = datetime.now(timezone.utc).strftime('%Y-%m-%dT%H:%M:%SZ')

    conversation = {
        "id": data.get('id', str(uuid.uuid4())),
        "name": data['name'],
        "messages": prepMessages,
        "folderId": "agents",
        "tags": data.get('tags', []),
        "data": data.get('data', {}),
        "date": data.get('date', data.get('date', current_utc_time)),
        "isLocal": False
    }

    compressed_conversation = lzw_compress( json.dumps(conversation) )

    conversation_key = f"{current_user}/{conversation['id']}" 
    return upload_to_s3(conversation_key, compressed_conversation, None)



@validated("read")
def get_conversation(event, context, current_user, name, data):
    query_param =  get_conversation_query_param(event.get('queryStringParameters', {}))
    if (not query_param['success']): 
        return query_param["response"]
    
    conversation_id = query_param["query_value"]
    s3 = boto3.client('s3')
    conversations_bucket = os.environ['S3_CONVERSATIONS_BUCKET_NAME']

    conversation_key = f"{current_user}/{conversation_id}"  

    try:
        response = s3.get_object(Bucket=conversations_bucket, Key=conversation_key)
        conversation_body = response['Body'].read().decode('utf-8')
        conversation_data = json.loads(conversation_body)
        return {'success': True, "conversation": conversation_data["conversation"]}
    
    except (BotoCoreError, ClientError) as e:
        error = {'success': False, 'message': "Failed to retrieve conversation from S3", 'error': str(e)}
        
        print(str(e))
        if e.response['Error']['Code'] == 'NoSuchKey':
            error["type"] = 'NoSuchKey'

        return  error


def pick_conversation_attributes(conversation):
    attributes = ['id', 'name', 'model', 'folderId', 'tags', 'isLocal', 'groupType', 'codeInterpreterAssistantId']
    return {attr: conversation.get(attr, None) for attr in attributes}


@validated("read")
def get_all_conversations(event, context, current_user, name, data):
    conversations = get_all_complete_conversations(current_user)
    if conversations == None:
        return {'success': False, 'message': "Failed to retrieve conversations from S3"}
    elif (len(conversations) == 0):
        return {'success': True, 'message': "No conversations saved to S3"}
    for item in conversations:
        if 'conversation' in item:
            item['conversation'] = pick_conversation_attributes(item['conversation'])

    presigned_urls = get_presigned_urls(current_user, conversations)
    return {'success': True, 'presignedUrls': presigned_urls}


@validated("read")
def get_empty_conversations(event, context, current_user, name, data):
    conversations = get_all_complete_conversations(current_user)
    if (not conversations):
        return {'success': False, 'message': "Failed to retrieve conversations from S3"}
    elif (len(conversations) == 0):
        return {'success': True, 'message': "No conversations saved to S3"}
    
    empty_conversations = []
    nonempty_conversations_ids = []
    for item in conversations:
        if ('conversation' in item and len(item['conversation']['messages']) == 0):
            empty_conversations.append( pick_conversation_attributes(item['conversation']) )
        else: 
            nonempty_conversations_ids.append(item['conversation']['id'] )

    presigned_urls = get_presigned_urls(current_user, empty_conversations)
    return {'success': True, 'presignedUrls': presigned_urls, 'nonEmptyIds': nonempty_conversations_ids}


def get_all_complete_conversations(current_user):
    s3 = boto3.client('s3')
    conversations_bucket = os.environ['S3_CONVERSATIONS_BUCKET_NAME']
    user_prefix = current_user + '/'

    try:
        # List all objects in the bucket with the given prefix
        response = s3.list_objects_v2(Bucket=conversations_bucket, Prefix=user_prefix)
        if 'Contents' not in response:
            return []
        
        conversations = []
        print("Number of conversation in list obj: ", len(response['Contents']))
        for obj in response['Contents']:
            conversation_key = obj['Key']
            # Get each conversation object
            try:
                conversation_response = s3.get_object(Bucket=conversations_bucket, Key=conversation_key)
                conversation_body = conversation_response['Body'].read().decode('utf-8')
                conversation = json.loads(conversation_body)
                uncompressed_conversation = lzw_uncompress(conversation["conversation"])
                if (uncompressed_conversation):
                    conversations.append({
                        'conversation': uncompressed_conversation,
                        'folder': conversation["folder"]
                    })
                else:
                    print("Conversation failed to uncompress")
            except (BotoCoreError, ClientError) as e:
                print(f"Failed to retrieve : {obj} with error: {str(e)}")
        print("Number of conversations retrieved: ", len(conversations))

        return conversations

    except (BotoCoreError, ClientError) as e:
        print(str(e))
        return None


@validated("get_multiple_conversations")
def get_multiple_conversations(event, context, current_user, name, data):
    data = data['data']
    conversation_ids = data['conversationIds']

    s3 = boto3.client('s3')
    conversations_bucket = os.environ['S3_CONVERSATIONS_BUCKET_NAME']
    user_prefix = current_user + '/'

    try:
        conversations = []
        failedToFetchConversations = []
        noSuchKeyConversations = []

        for id in conversation_ids:
            conversation_key = user_prefix + id
            # Get each conversation object
            try:
                conversation_response = s3.get_object(Bucket=conversations_bucket, Key=conversation_key)
                conversation_body = conversation_response['Body'].read().decode('utf-8')
                conversation_data = json.loads(conversation_body)
                conversations.append(conversation_data["conversation"])

            except (BotoCoreError, ClientError) as e:
                print(f"Failed to retrieve conversation id: {id} with error: {str(e)}")
                if e.response['Error']['Code'] == 'NoSuchKey':
                    print("added to no such key list: ", id)
                    noSuchKeyConversations.append(id)
                else:
                    failedToFetchConversations.append(id)
            
        # Generate a pre-signed URL for the uploaded file
        presigned_urls = get_presigned_urls(current_user, conversations, 100)

        return {'success': True, 'presignedUrls': presigned_urls, 
                "noSuchKeyConversations": noSuchKeyConversations,
                "failed" : failedToFetchConversations}


    except (BotoCoreError, ClientError) as e:
        print(str(e))
        return {'success': False, 'message': "Failed to retrieve conversations from S3", 'error': str(e)}


def get_presigned_urls(current_user, conversations, chunk_size=400):
    conversations_bucket = os.environ['S3_CONVERSATIONS_BUCKET_NAME']
    s3 = boto3.client('s3')
    
    total_chunks = math.ceil(len(conversations) / chunk_size)
    presigned_urls = []

    for i in range(total_chunks):
        start_index = i * chunk_size
        end_index = min(start_index + chunk_size, len(conversations))

        # Extract the chunk of conversation data
        chunk_data = conversations[start_index:end_index]
        chunk_json = json.dumps(chunk_data)

        chunk_key = f"temp/{current_user}/conversations_chunk_{i}.json"

        s3.put_object(
            Bucket=conversations_bucket,
            Key=chunk_key,
            Body=chunk_json,
            ContentType='application/json'
        )

        # Generate a GET presigned URL for this chunk
        presigned_url = s3.generate_presigned_url(
            'get_object',
            Params={'Bucket': conversations_bucket, 'Key': chunk_key},
            ExpiresIn=3600  # 1 hour
        )

        presigned_urls.append(presigned_url)
    print("Number of presigned urls needed: ", len(presigned_urls))
    return presigned_urls


@validated("delete")
def delete_conversation(event, context, current_user, name, data):
    query_param =  get_conversation_query_param(event.get('queryStringParameters', {}))
    if (not query_param['success']): 
        return query_param["response"]
    
    conversation_id = query_param["query_value"]
    s3 = boto3.client('s3')
    conversations_bucket = os.environ['S3_CONVERSATIONS_BUCKET_NAME']

    conversation_key = current_user + '/' + conversation_id 
    
    try:
        s3.delete_object(Bucket=conversations_bucket, Key=conversation_key)
        return {'success': True, 'message': "Successfully deleted conversation from S3"}
    
    except (BotoCoreError, ClientError) as e:
        print(str(e))
        return {'success': False, 'message': "Failed to delete conversation from S3", 'error': str(e)}


@validated("delete_multiple_conversations")
def delete_multiple_conversations(event, context, current_user, name, data):
    data = data['data']
    conversation_ids = data['conversationIds']

    s3 = boto3.client('s3')
    conversations_bucket = os.environ['S3_CONVERSATIONS_BUCKET_NAME']
    user_prefix = current_user + '/'

    try:
        for id in conversation_ids:
            conversation_key = user_prefix + id
            # Get each conversation object
            try:
                 s3.delete_object(Bucket=conversations_bucket, Key=conversation_key)
            except (BotoCoreError, ClientError) as e:
                print(f"Failed to delete conversation id: {id} with error: {str(e)}")
            
        return {'success': True, 'message': "Successfully deleted all conversations from S3"}

    except (BotoCoreError, ClientError) as e:
        print(str(e))
        return {'success': False, 'message': "Failed to delete all conversations from S3", 'error': str(e)}


def get_conversation_query_param(query_params):
    print("Query params: ", query_params)
    conversation_id = query_params.get('conversationId', '')
    if ((not conversation_id) or (not is_valid_uuidv4(conversation_id))):
        return {'success': False, 'error': 'Invalid or missing conversation id parameter'}
    return {
            'success':  True,
            'query_value': conversation_id
            }            

def is_valid_uuidv4(uuid):
    # Regular expression for validating a UUID version 4
    regex = r'^[0-9a-f]{8}-[0-9a-f]{4}-4[0-9a-f]{3}-[89ab][0-9a-f]{3}-[0-9a-f]{12}$'
    match = re.fullmatch(regex, uuid, re.IGNORECASE)
    return bool(match)


def lzw_uncompress(compressed_data):
    dictionary = {i: chr(i) for i in range(256)}  # Build initial dictionary

    decompressed_string = ""
    previous_entry = dictionary.get(compressed_data[0])
    if not previous_entry:
        print(f"Invalid compressed data: First entry not found in dictionary")
        return ''

    decompressed_string += previous_entry
    next_code = 256

    for code in compressed_data[1:]:
        if code in dictionary:
            current_entry = dictionary[code]
        elif code == next_code:
            current_entry = previous_entry + previous_entry[0]
        else:
            raise ValueError("Invalid compressed data: Entry for code not found")

        decompressed_string += current_entry
        dictionary[next_code] = previous_entry + current_entry[0]
        next_code += 1
        previous_entry = current_entry

    # Postprocessing to convert the tagged Unicode characters back to their original form
    unicode_pattern = re.compile(r"U\+([0-9a-f]{4})", re.IGNORECASE)
    output = unicode_pattern.sub(lambda m: chr(int(m.group(1), 16)), decompressed_string)
    try:
        # Ensure the decompressed string is parsed into a dictionary
        return json.loads(output)
    except json.JSONDecodeError:
        raise ValueError("Failed to parse JSON from decompressed string")


def lzw_compress(str_input):
    if not str_input:
        return []

    # Initialize the dictionary with single-character mappings
    dictionary = {chr(i): i for i in range(256)}
    next_code = 256
    compressed_output = []

    # Preprocessing to convert Unicode characters to a unique format
    processed_input = ''.join(
        [f'U+{ord(char):04x}' if ord(char) > 255 else char for char in str_input]
    )

    current_pattern = ''
    for character in processed_input:
        new_pattern = current_pattern + character
        if new_pattern in dictionary:
            current_pattern = new_pattern
        else:
            compressed_output.append(dictionary[current_pattern])
            dictionary[new_pattern] = next_code
            next_code += 1
            current_pattern = character

    if current_pattern != '':
        compressed_output.append(dictionary[current_pattern])

    return compressed_output<|MERGE_RESOLUTION|>--- conflicted
+++ resolved
@@ -8,8 +8,6 @@
 import uuid
 from datetime import datetime,timezone
 from common.ops import op
-<<<<<<< HEAD
-=======
 
 def upload_to_s3(key, conversation, folder=None):
     s3 = boto3.client('s3')
@@ -25,23 +23,14 @@
         print(str(e))
         return {'success' : False, 'message': "Failed to uploaded conversation to s3", 'error': str(e)}
 
->>>>>>> 9bf0ff2f
-
-def upload_to_s3(key, conversation, folder=None):
-    s3 = boto3.client('s3')
-    conversations_bucket = os.environ['S3_CONVERSATIONS_BUCKET_NAME']
-
-<<<<<<< HEAD
-    try:
-        s3.put_object(Bucket=conversations_bucket,
-                      Key=key,
-                      Body=json.dumps({"conversation":conversation, "folder":folder}))
-        print(f"Successfully uploaded conversation to s3: {key}")
-        return {'success' : True, 'message': "Succesfully uploaded conversation to s3"}
-    except (BotoCoreError, ClientError) as e:
-        print(str(e))
-        return {'success' : False, 'message': "Failed to uploaded conversation to s3", 'error': str(e)}
-=======
+
+@validated(op="conversation_upload")
+def upload_conversation(event, context, current_user, name, data):
+    data = data['data']
+    conversation = data['conversation']
+    conversation_id = data['conversationId']
+    folder = data.get('folder', None)
+
     conversation_key = f"{current_user}/{conversation_id}" 
     return upload_to_s3(conversation_key, conversation, folder)
 
@@ -112,87 +101,6 @@
     conversation_key = f"{current_user}/{conversation['id']}" 
     return upload_to_s3(conversation_key, compressed_conversation, None)
 
->>>>>>> 9bf0ff2f
-
-
-
-@validated(op="conversation_upload")
-def upload_conversation(event, context, current_user, name, data):
-    data = data['data']
-    conversation = data['conversation']
-    conversation_id = data['conversationId']
-    folder = data.get('folder', None)
-
-    conversation_key = f"{current_user}/{conversation_id}" 
-    return upload_to_s3(conversation_key, conversation, folder)
-
-
-@op(
-    path="/state/conversation/register",
-    name="registerConversation",
-    method="POST",
-    tags=["apiDocumentation"],
-    description="""Register a new conversation with messages and metadata.
-    Example request:
-    {
-        "data": {
-            "name": "My Conversation",
-            "messages": [
-                {
-                    "role": "user",
-                    "content": "Hello!",
-                    "data": {}
-                },
-                {
-                    "role": "assistant",
-                    "content": "Hi there!",
-                    "data": {}
-                }
-            ],
-            "tags": ["important", "work"],
-            "date": "2024-03-20",
-            "data": {
-                "customField": "value"
-            }
-        }
-    }
-    """,
-    params={
-        "name": "String. Required. Name of the conversation.",
-        "messages": "Array. Required. List of message objects containing role (system/user/assistant), content, and data.",
-        "tags": "Array. Optional. List of string tags for the conversation.",
-        "date": "String. Optional. Date in YYYY-MM-DD format.",
-        "data": "Object. Optional. Additional metadata for the conversation."
-    }
-)
-@validated(op="conversation_upload")
-def register_conversation(event, context, current_user, name, data):
-    data = data['data']
-
-    prepMessages = data['messages']
-
-    for message in prepMessages:
-        message['id'] = str(uuid.uuid4())
-        message['type'] = 'chat'
-
-    current_utc_time = datetime.now(timezone.utc).strftime('%Y-%m-%dT%H:%M:%SZ')
-
-    conversation = {
-        "id": data.get('id', str(uuid.uuid4())),
-        "name": data['name'],
-        "messages": prepMessages,
-        "folderId": "agents",
-        "tags": data.get('tags', []),
-        "data": data.get('data', {}),
-        "date": data.get('date', data.get('date', current_utc_time)),
-        "isLocal": False
-    }
-
-    compressed_conversation = lzw_compress( json.dumps(conversation) )
-
-    conversation_key = f"{current_user}/{conversation['id']}" 
-    return upload_to_s3(conversation_key, compressed_conversation, None)
-
 
 
 @validated("read")
