
#Copyright (c) 2024 Vanderbilt University  
#Authors: Jules White, Allen Karns, Karely Rodriguez, Max Moundas

from datetime import datetime
import json
import time
import logging
import os
import uuid

from boto3.dynamodb.conditions import Key
from common.object_permissions import update_object_permissions
from common.data_sources import get_data_source_keys
from common.assistants import share_assistant
import boto3

from common.validate import HTTPException, validated

dynamodb = boto3.resource('dynamodb')


def get_s3_data(bucket_name, s3_key):
    print("Fetching data from S3: {}/{}".format(bucket_name, s3_key))
    s3 = boto3.resource('s3')
    obj = s3.Object(bucket_name, s3_key)
    data = obj.get()['Body'].read().decode('utf-8')
    return data


def get_data_from_dynamodb(user, name):
    dynamodb = boto3.resource('dynamodb')
    table = dynamodb.Table(os.environ['DYNAMODB_TABLE'])
<<<<<<< HEAD

    print("Querying DynamoDB for user: {} and name: {}".format(user, name))

    response = table.query(
        IndexName="UserNameIndex",
        KeyConditionExpression=Key('user').eq(user) & Key('name').eq(name)
    )

=======

    print("Querying DynamoDB for user: {} and name: {}".format(user, name))

    response = table.query(
        IndexName="UserNameIndex",
        KeyConditionExpression=Key('user').eq(user) & Key('name').eq(name)
    )

>>>>>>> 995e42f4
    items = response.get('Items', [])
    return items


@validated("load")
def load_data_from_s3(event, context, current_user, name, data):
    access = data['allowed_access']
    if ('share' not in access and 'full_access' not in access):
        print("User does not have access to the share functionality")
        raise HTTPException(401, 'User does not have access to the share functionality')

    s3_key = data['data']['key']
    print("Loading data from S3: {}".format(s3_key))

    user_data = get_data_from_dynamodb(current_user, "/state/share")

    # Check if the given s3_key exists in the user's data
    if any(s3_key == data_dict.get('key') for item in user_data for data_dict in item.get('data', [])):
        # If s3_key found, fetch data from S3 and return
        print("Loading data from S3: {}".format(s3_key))
        return get_s3_data(os.environ['S3_BUCKET_NAME'], s3_key)
    else:
        raise HTTPException(404, "Data not found")


def put_s3_data(bucket_name, filename, data):
    s3_client = boto3.client('s3')

    # Check if bucket exists
    try:
        s3_client.head_bucket(Bucket=bucket_name)
    except boto3.exceptions.botocore.exceptions.ClientError:
        # If bucket does not exist, create it
        s3_client.create_bucket(Bucket=bucket_name)

    # Now put the object (file)
    # print(f"Putting data: {data} in the share S3 bucket")
    s3_client.put_object(Body=json.dumps(data).encode(), Bucket=bucket_name, Key=filename)

    return filename


@validated("get")
def get_base_prompts(event, context, current_user, name, data):
    data = data['data']

    s3_key = 'base.json'
    base_data = get_s3_data(os.environ['S3_BASE_PROMPTS_BUCKET_NAME'], s3_key)

    return {
        'success': True,
        'message': 'Successfully fetched base prompts',
        'data': json.loads(base_data)
    }



def handle_conversation_datasource_permissions(access_token, recipient_users, conversations):
    print('Enter handle shared datasources in conversations')
    total_data_sources_keys = []
    for conversation in conversations:
        for message in conversation['messages']:
            # Check if 'data' and 'dataSources' keys exist and 'dataSources' has items
            if 'data' in message and 'dataSources' in message['data'] and len(message['data']['dataSources']) > 0:
                data_sources_keys = get_data_source_keys(message['data']['dataSources'])
                total_data_sources_keys.extend(data_sources_keys)

    print("All Datasource Keys: ", total_data_sources_keys)

<<<<<<< HEAD
    if not update_object_permissions(
=======
    if len(total_data_sources_keys) != 0 and not update_object_permissions(
>>>>>>> 995e42f4
            access_token=access_token,
            shared_with_users=recipient_users,
            keys=total_data_sources_keys,
            object_type='datasource',
            principal_type='user',
            permission_level='read',
            policy=''):
        print(f"Error adding permissions for shared files in conversations")
        return {'success': False, 'error': 'Error updating datasource permissions'}

    print("object permissions for datasources success")
    return {'success': True, 'message': 'Updated object access permissions'}


def handle_share_assistant(access_token, prompts, recipient_users):
    for prompt in prompts:
        try:
            if ('data' in prompt and 'assistant' in prompt['data'] and 'definition' in prompt['data']['assistant']):
                data = {
                    'assistantId': prompt['id'],
                    'recipientUsers': recipient_users,
                    'accessType': 'read',
                    'policy': '',
                }

                if not share_assistant(access_token, data):
                    print("Error making share assistant calls for assistant: ", prompt['id'])
                    return {'success': False, 'error': 'Could not successfully make the call to share assistants'}
        except Exception as e:
            print("Error sharing assistant: ", e)
            return {'success': False, 'error': 'Error sharing assistant'}

    print("Share assistant call was a success")
    return {'success': True, 'message': 'Successfully made the calls to share assistants'}


@validated("append")
def share_with_users(event, context, current_user, name, data):
    access_token = data['access_token']

    users = data['data']['sharedWith']
    users = [user.lower() for user in users]

    note = data['data']['note']
    new_data = data['data']['sharedData']
    new_data['sharedBy'] = current_user.lower()

    conversations = remove_code_interpreter_details(new_data['history']) # if it has any, else it just returns the conv back

    # Saving a workspace is sharing with yourself, so we don't need to go through this if it is a workspace save
    if len(conversations) > 0 and len(users) > 0 and current_user != users[0]:

        object_permissions = handle_conversation_datasource_permissions(access_token, users, conversations)
        if (not object_permissions['success']):
            return object_permissions
    prompts = new_data['prompts']

    # Saving a workspace is sharing with yourself, so we don't need to go through this if it is a workspace save
    if len(prompts) > 0 and len(users) > 0 and current_user != users[0]:
        try:
            shared_assistants = handle_share_assistant(access_token, prompts, users)
            if not shared_assistants['success']:
                # We need to continue because workspaces still need to be saved
                print("Error sharing assistants: ", shared_assistants['error'])
        except Exception as e:
            print("Error sharing assistants: ", e)

    succesful_shares = []

    for user in users:
        try:
            # Generate a unique file key for each user
            dt_string = datetime.now().strftime('%Y-%m-%d')
            s3_key = '{}/{}/{}/{}.json'.format(user, current_user, dt_string, str(uuid.uuid4()))

            put_s3_data(os.environ['S3_BUCKET_NAME'], s3_key, new_data)

            dynamodb = boto3.resource('dynamodb')
            table = dynamodb.Table(os.environ['DYNAMODB_TABLE'])

            # Step 1: Query using the secondary index to get the primary key
            response = table.query(
                IndexName="UserNameIndex",
                KeyConditionExpression=Key('user').eq(user) & Key('name').eq(name)
            )

            items = response.get('Items')
            timestamp = int(time.time() * 1000)

            if not items:
                # No item found with user and name, create a new item
                id_key = '{}/{}'.format(user, str(uuid.uuid4()))  # add the user's name to the key in DynamoDB
                new_item = {
                    'id': id_key,
                    'user': user,
                    'name': name,
                    'data': [{'sharedBy': current_user, 'note': note, 'sharedAt': timestamp, 'key': s3_key}],
                    'createdAt': timestamp,
                    'updatedAt': timestamp
                }
                table.put_item(Item=new_item)
                succesful_shares.append(user)

            else:
                # Otherwise, update the existing item
                item = items[0]

                result = table.update_item(
                    Key={'id': item['id']},
                    ExpressionAttributeNames={'#data': 'data'},
                    ExpressionAttributeValues={
                        ':data': [{'sharedBy': current_user, 'note': note, 'sharedAt': timestamp, 'key': s3_key}],
                        ':updatedAt': timestamp},
                    UpdateExpression='SET #data = list_append(#data, :data), updatedAt = :updatedAt',
                    ReturnValues='ALL_NEW',
                )

                succesful_shares.append(user)

        except Exception as e:
            logging.error(e)
            continue

    return succesful_shares


def remove_code_interpreter_details(conversations):
    for conversation in conversations:
        if 'codeInterpreterAssistantId' in conversation:
            del conversation['codeInterpreterAssistantId']
            for message in conversation['messages']:
                if 'codeInterpreterMessageData' in message:
                    del message['codeInterpreterMessageData']
    return conversations

@validated("read")
def get_share_data_for_user(event, context, current_user, name, data):
    access = data['allowed_access']
    if ('share' not in access and 'full_access' not in access):
        return {'success': False, 'message': 'API key does not have access to share functionality'}
    
    tableName = os.environ['DYNAMODB_TABLE']
    dynamodb = boto3.resource('dynamodb')
    table = dynamodb.Table(tableName)

    try:
        # Step 1: Query using the secondary index to get the primary key
        response = table.query(
            IndexName="UserNameIndex",
            KeyConditionExpression=Key('user').eq(current_user) & Key('name').eq(name)
        )

        items = response.get('Items')

        if not items:
            # No item found with user and name, return message
            logging.info("No shared data found for current user: {} and name: {}".format(current_user, name))
            return []

        else:
            # Otherwise, retrieve the shared data
            item = items[0]
            if 'data' in item:
                share_data = item['data']
                return share_data

    except Exception as e:
        logging.error(e)
        return None<|MERGE_RESOLUTION|>--- conflicted
+++ resolved
@@ -31,7 +31,6 @@
 def get_data_from_dynamodb(user, name):
     dynamodb = boto3.resource('dynamodb')
     table = dynamodb.Table(os.environ['DYNAMODB_TABLE'])
-<<<<<<< HEAD
 
     print("Querying DynamoDB for user: {} and name: {}".format(user, name))
 
@@ -40,16 +39,6 @@
         KeyConditionExpression=Key('user').eq(user) & Key('name').eq(name)
     )
 
-=======
-
-    print("Querying DynamoDB for user: {} and name: {}".format(user, name))
-
-    response = table.query(
-        IndexName="UserNameIndex",
-        KeyConditionExpression=Key('user').eq(user) & Key('name').eq(name)
-    )
-
->>>>>>> 995e42f4
     items = response.get('Items', [])
     return items
 
@@ -119,11 +108,7 @@
 
     print("All Datasource Keys: ", total_data_sources_keys)
 
-<<<<<<< HEAD
-    if not update_object_permissions(
-=======
     if len(total_data_sources_keys) != 0 and not update_object_permissions(
->>>>>>> 995e42f4
             access_token=access_token,
             shared_with_users=recipient_users,
             keys=total_data_sources_keys,
