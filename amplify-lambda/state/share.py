--- conflicted
+++ resolved
@@ -184,15 +184,14 @@
     new_data = data['data']['sharedData']
     new_data['sharedBy'] = current_user.lower()
 
-    conversations = new_data['history']
+    conversations = remove_code_interpreter_details(new_data['history']) # if it has any else just return normal convs 
 
     # Saving a workspace is sharing with yourself, so we don't need to go through this if it is a workspace save
     if len(conversations) > 0 and len(users) > 0 and current_user != users[0]:
+
         object_permissions = handle_conversation_datasource_permissions(access_token, users, conversations)
         if (not object_permissions['success']):
             return object_permissions
-
-    # new_data['history'] = remove_code_interpreter_details(conversations) # if it has any
     prompts = new_data['prompts']
 
     # Saving a workspace is sharing with yourself, so we don't need to go through this if it is a workspace save
@@ -266,89 +265,6 @@
 
 def remove_code_interpreter_details(conversations):
     for conversation in conversations:
-        print(conversation)
-        if 'codeInterpreterAssistantId' in conversation:
-            for message in conversation['messages']:
-                if 'codeInterpreterMessageData' in message:
-                    message['codeInterpreterMessageData'] = None
-            conversation['codeInterpreterAssistantId'] = None
-    return conversations
-
-<<<<<<< HEAD
-  users = data['data']['sharedWith']
-  new_data = data['data']['sharedData']
-  note = data['data']['note']
-
-  new_data['sharedBy'] = current_user
-
-  conversations = new_data['history']
-
-  if (len(conversations) > 0): 
-    new_data['history'] = remove_code_interpreter_details(conversations) # if it has any
-
-
-  succesful_shares = []
-
-  for user in users:
-    try:
-
-      # Generate a unique file key for each user
-      dt_string = datetime.now().strftime('%Y-%m-%d')
-      s3_key = '{}/{}/{}/{}.json'.format(user, current_user, dt_string, str(uuid.uuid4()))
-
-      put_s3_data(os.environ['S3_BUCKET_NAME'], s3_key, new_data)
-
-      dynamodb = boto3.resource('dynamodb')
-      table = dynamodb.Table(os.environ['DYNAMODB_TABLE'])
-
-      # Step 1: Query using the secondary index to get the primary key
-      response = table.query(
-        IndexName="UserNameIndex",
-        KeyConditionExpression=Key('user').eq(user) & Key('name').eq(name)
-      )
-
-      items = response.get('Items')
-      timestamp = int(time.time() * 1000)
-
-      if not items:
-        # No item found with user and name, create a new item
-        id_key = '{}/{}'.format(user, str(uuid.uuid4()))  # add the user's name to the key in DynamoDB
-        new_item = {
-          'id': id_key,
-          'user': user,
-          'name': name,
-          'data': [{'sharedBy': current_user, 'note': note, 'sharedAt': timestamp, 'key': s3_key}],
-          'createdAt': timestamp,
-          'updatedAt': timestamp
-        }
-        table.put_item(Item=new_item)
-        succesful_shares.append(user)
-
-      else:
-        # Otherwise, update the existing item
-        item = items[0]
-
-        result = table.update_item(
-          Key={ 'id': item['id'] },
-          ExpressionAttributeNames={ '#data': 'data' },
-          ExpressionAttributeValues={ ':data': [{'sharedBy':current_user, 'note':note, 'sharedAt':timestamp, 'key':s3_key}], ':updatedAt': timestamp },
-          UpdateExpression='SET #data = list_append(#data, :data), updatedAt = :updatedAt',
-          ReturnValues='ALL_NEW',
-        )
-
-        succesful_shares.append(user)
-
-    except Exception as e:
-      logging.error(e)
-      continue
-
-  return succesful_shares
-=======
->>>>>>> fa3b37c7
-
-
-def remove_code_interpreter_details(conversations):
-    for conversation in conversations:
         if 'codeInterpreterAssistantId' in conversation:
             del conversation['codeInterpreterAssistantId']
             for message in conversation['messages']:
