from datetime import datetime
import json
import time
import logging
import os
import uuid

from boto3.dynamodb.conditions import Key
from common.object_permissions import update_object_permissions
from common.data_sources import extract_key, translate_user_data_sources_to_hash_data_sources
from common.share_assistants import share_assistant
import copy
import boto3

from common.validate import HTTPException, validated

dynamodb = boto3.resource('dynamodb')


def get_s3_data(bucket_name, s3_key):
    print("Fetching data from S3: {}/{}".format(bucket_name, s3_key))
    s3 = boto3.resource('s3')
    obj = s3.Object(bucket_name, s3_key)
    data = obj.get()['Body'].read().decode('utf-8')
    return data


def get_data_from_dynamodb(user, name):
    dynamodb = boto3.resource('dynamodb')
    table = dynamodb.Table(os.environ['DYNAMODB_TABLE'])

    print("Querying DynamoDB for user: {} and name: {}".format(user, name))

    response = table.query(
        IndexName="UserNameIndex",
        KeyConditionExpression=Key('user').eq(user) & Key('name').eq(name)
    )

    items = response.get('Items', [])
    return items


@validated("load")
def load_data_from_s3(event, context, current_user, name, data):
    s3_key = data['data']['key']
    print("Loading data from S3: {}".format(s3_key))

    user_data = get_data_from_dynamodb(current_user, "/state/share")

    # Check if the given s3_key exists in the user's data
    if any(s3_key == data_dict.get('key') for item in user_data for data_dict in item.get('data', [])):
        # If s3_key found, fetch data from S3 and return
        print("Loading data from S3: {}".format(s3_key))
        return get_s3_data(os.environ['S3_BUCKET_NAME'], s3_key)
    else:
        raise HTTPException(404, "Data not found")


def put_s3_data(bucket_name, filename, data):
    s3_client = boto3.client('s3')

    # Check if bucket exists
    try:
        s3_client.head_bucket(Bucket=bucket_name)
    except boto3.exceptions.botocore.exceptions.ClientError:
        # If bucket does not exist, create it
        s3_client.create_bucket(Bucket=bucket_name)

    # Now put the object (file)
    # print(f"Putting data: {data} in the share S3 bucket")
    s3_client.put_object(Body=json.dumps(data).encode(), Bucket=bucket_name, Key=filename)

    return filename


@validated("get")
def get_base_prompts(event, context, current_user, name, data):
    data = data['data']

    s3_key = 'base.json'
    base_data = get_s3_data(os.environ['S3_BASE_PROMPTS_BUCKET_NAME'], s3_key)

    return {
        'success': True,
        'message': 'Successfully fetched base prompts',
        'data': json.loads(base_data)
    }

def get_data_source_keys(data_sources):
  print("Get keys from data sources")
  data_sources_keys = []
  for i in range(len(data_sources)):
    ds = data_sources[i]
    # print("current datasource: ", ds)
    key = ''
    if (ds['id'].startswith("global/")): 
      key = ds['id']
    else:
      if (ds["id"].startswith("s3://global/")):
        key = extract_key(ds['id'])
      else:
        ds_copy = copy.deepcopy(ds)
        # Assistant attached data sources tends to have id vals of uuids vs they key we need 
        if ('key' in ds):
          ds_copy['id']= ds["key"]

        key = translate_user_data_sources_to_hash_data_sources([ds_copy])[0]['id'] #cant 

      print("Updated Key: ", key)

    if (not key): return {'success': False, 'error': 'Could not extract key'} 
    data_sources_keys.append(key)
  
  print("Datasource Keys: ", data_sources_keys)
  return data_sources_keys

def get_data_source_keys(data_sources):
    print("Get keys from data sources")
    data_sources_keys = []
    for i in range(len(data_sources)):
        ds = data_sources[i]
        # print("current datasource: ", ds)
        key = ''
        if (ds['id'].startswith("global/")):
            key = ds['id']
        else:
            if (ds["id"].startswith("s3://global/")):
                key = extract_key(ds['id'])
            else:
                ds_copy = copy.deepcopy(ds)
                # Assistant attached data sources tends to have id vals of uuids vs they key we need
                if ('key' in ds):
                    ds_copy['id'] = ds["key"]

<<<<<<< HEAD
def handle_conversation_datasource_permissions(access_token, recipient_users, conversations):
  print('Enter handle shared datasources in conversations')
  total_data_sources_keys = []
  for conversation in conversations:
      for message in conversation['messages']:  
          # Check if 'data' and 'dataSources' keys exist and 'dataSources' has items
          if 'data' in message and 'dataSources' in message['data'] and len(message['data']['dataSources']) > 0:
              data_sources_keys = get_data_source_keys(message['data']['dataSources'])
              total_data_sources_keys.extend(data_sources_keys)
  
  
  print("All Datasource Keys: ", total_data_sources_keys)

  if not update_object_permissions(
        access_token=access_token,
        shared_with_users=recipient_users,
        keys=total_data_sources_keys,
        object_type='datasource',
        principal_type='user',
        permission_level='read',
        policy=''):
    print(f"Error adding permissions for shared files in conversations")
    return {'success': False, 'error': 'Error updating datasource permissions'}
  
  print("object permissions for datasources success")
  return {'success': True, 'message': 'Updated object access permissions'}




def handle_share_assistant(access_token, prompts, recipient_users):
  for prompt in prompts:
    if ('data' in prompt and 'assistant' in prompt['data'] and 'definition' in prompt['data']['assistant']):
        assistant_data = prompt['data']['assistant']['definition']

        data_sources = assistant_data['dataSources']   
        print("Datasources: ", data_sources, " for assistant id: ", prompt['id'])
        data_sources_keys = get_data_source_keys(data_sources)
        
        data =  {
          'assistantId': prompt['id'],
          'recipientUsers': recipient_users,
          'accessType': 'read',
          'dataSources': data_sources_keys,
          'policy': '',  
        }
        
        if not share_assistant(access_token, data):
          print("Error making share assistant calls for assistant: ", prompt['id'])
          return {'success': False, 'error': 'Could not successfully make the call to share assistants'}
      
  print("Share assistant call was a success")    
  return {'success': True, 'message': 'Successfully made the calls to share assistants'}
  
=======
                key = translate_user_data_sources_to_hash_data_sources([ds_copy])[0]['id']  # cant

            print("Updated Key: ", key)

        if (not key): return {'success': False, 'error': 'Could not extract key'}
        data_sources_keys.append(key)
>>>>>>> d400b3a6

    print("Datasource Keys: ", data_sources_keys)
    return data_sources_keys

<<<<<<< HEAD
@validated("append")
def share_with_users(event, context, current_user, name, data):
  access_token = data['access_token']

  users = data['data']['sharedWith']
  users = [user.lower() for user in users]

  note = data['data']['note']
  new_data = data['data']['sharedData']
  new_data['sharedBy'] = current_user.lower()

  conversations = new_data['history']

  if (len(conversations) > 0):
    object_permissions = handle_conversation_datasource_permissions(access_token, users, conversations)
    if (not object_permissions['success']): 
      return object_permissions
  

  #new_data['history'] = remove_code_interpreter_details(conversations) # if it has any
  prompts = new_data['prompts']
  
  if (len(prompts) > 0):
    shared_assistants = handle_share_assistant(access_token, prompts, users)
    if (not shared_assistants['success']):
      return shared_assistants
  succesful_shares = []

  for user in users:
    try:
      # Generate a unique file key for each user
      dt_string = datetime.now().strftime('%Y-%m-%d')
      s3_key = '{}/{}/{}/{}.json'.format(user, current_user, dt_string, str(uuid.uuid4()))

      put_s3_data(os.environ['S3_BUCKET_NAME'], s3_key, new_data)
=======

def handle_conversation_datasource_permissions(access_token, recipient_users, conversations):
    print('Enter handle shared datasources in conversations')
    total_data_sources_keys = []
    for conversation in conversations:
        for message in conversation['messages']:
            # Check if 'data' and 'dataSources' keys exist and 'dataSources' has items
            if 'data' in message and 'dataSources' in message['data'] and len(message['data']['dataSources']) > 0:
                data_sources_keys = get_data_source_keys(message['data']['dataSources'])
                total_data_sources_keys.extend(data_sources_keys)

    print("All Datasource Keys: ", total_data_sources_keys)

    if not update_object_permissions(
            access_token=access_token,
            shared_with_users=recipient_users,
            keys=total_data_sources_keys,
            object_type='datasource',
            principal_type='user',
            permission_level='read',
            policy=''):
        print(f"Error adding permissions for shared files in conversations")
        return {'success': False, 'error': 'Error updating datasource permissions'}

    print("object permissions for datasources success")
    return {'success': True, 'message': 'Updated object access permissions'}
>>>>>>> d400b3a6


def handle_share_assistant(access_token, prompts, recipient_users):
    for prompt in prompts:
        try:
            if ('data' in prompt and 'assistant' in prompt['data'] and 'definition' in prompt['data']['assistant']):
                assistant_data = prompt['data']['assistant']['definition']

                data_sources = assistant_data['dataSources']
                print("Datasources: ", data_sources, " for assistant id: ", prompt['id'])
                data_sources_keys = get_data_source_keys(data_sources)

                data = {
                    'assistantId': prompt['id'],
                    'recipientUsers': recipient_users,
                    'accessType': 'read',
                    'dataSources': data_sources_keys,
                    'policy': '',
                }

                if not share_assistant(access_token, data):
                    print("Error making share assistant calls for assistant: ", prompt['id'])
                    return {'success': False, 'error': 'Could not successfully make the call to share assistants'}
        except Exception as e:
            print("Error sharing assistant: ", e)
            return {'success': False, 'error': 'Error sharing assistant'}

    print("Share assistant call was a success")
    return {'success': True, 'message': 'Successfully made the calls to share assistants'}


@validated("append")
def share_with_users(event, context, current_user, name, data):
    access_token = data['access_token']

    users = data['data']['sharedWith']
    users = [user.lower() for user in users]

    note = data['data']['note']
    new_data = data['data']['sharedData']
    new_data['sharedBy'] = current_user.lower()

    conversations = new_data['history']

    # Saving a workspace is sharing with yourself, so we don't need to go through this if it is a workspace save
    if len(conversations) > 0 and len(users) > 0 and current_user != users[0]:
        object_permissions = handle_conversation_datasource_permissions(access_token, users, conversations)
        if (not object_permissions['success']):
            return object_permissions

    # new_data['history'] = remove_code_interpreter_details(conversations) # if it has any
    prompts = new_data['prompts']

    # Saving a workspace is sharing with yourself, so we don't need to go through this if it is a workspace save
    if len(prompts) > 0 and len(users) > 0 and current_user != users[0]:
        try:
            shared_assistants = handle_share_assistant(access_token, prompts, users)
            if not shared_assistants['success']:
                # We need to continue because workspaces still need to be saved
                print("Error sharing assistants: ", shared_assistants['error'])
        except Exception as e:
            print("Error sharing assistants: ", e)

    succesful_shares = []

    for user in users:
        try:
            # Generate a unique file key for each user
            dt_string = datetime.now().strftime('%Y-%m-%d')
            s3_key = '{}/{}/{}/{}.json'.format(user, current_user, dt_string, str(uuid.uuid4()))

            put_s3_data(os.environ['S3_BUCKET_NAME'], s3_key, new_data)

            dynamodb = boto3.resource('dynamodb')
            table = dynamodb.Table(os.environ['DYNAMODB_TABLE'])

            # Step 1: Query using the secondary index to get the primary key
            response = table.query(
                IndexName="UserNameIndex",
                KeyConditionExpression=Key('user').eq(user) & Key('name').eq(name)
            )

            items = response.get('Items')
            timestamp = int(time.time() * 1000)

            if not items:
                # No item found with user and name, create a new item
                id_key = '{}/{}'.format(user, str(uuid.uuid4()))  # add the user's name to the key in DynamoDB
                new_item = {
                    'id': id_key,
                    'user': user,
                    'name': name,
                    'data': [{'sharedBy': current_user, 'note': note, 'sharedAt': timestamp, 'key': s3_key}],
                    'createdAt': timestamp,
                    'updatedAt': timestamp
                }
                table.put_item(Item=new_item)
                succesful_shares.append(user)

            else:
                # Otherwise, update the existing item
                item = items[0]

                result = table.update_item(
                    Key={'id': item['id']},
                    ExpressionAttributeNames={'#data': 'data'},
                    ExpressionAttributeValues={
                        ':data': [{'sharedBy': current_user, 'note': note, 'sharedAt': timestamp, 'key': s3_key}],
                        ':updatedAt': timestamp},
                    UpdateExpression='SET #data = list_append(#data, :data), updatedAt = :updatedAt',
                    ReturnValues='ALL_NEW',
                )

                succesful_shares.append(user)

        except Exception as e:
            logging.error(e)
            continue

    return succesful_shares


def remove_code_interpreter_details(conversations):
    for conversation in conversations:
        print(conversation)
        if 'codeInterpreterAssistantId' in conversation:
            for message in conversation['messages']:
                if 'codeInterpreterMessageData' in message:
                    message['codeInterpreterMessageData'] = None
            conversation['codeInterpreterAssistantId'] = None
    return conversations


@validated("read")
def get_share_data_for_user(event, context, current_user, name, data):
    tableName = os.environ['DYNAMODB_TABLE']
    dynamodb = boto3.resource('dynamodb')
    table = dynamodb.Table(tableName)

    try:
        # Step 1: Query using the secondary index to get the primary key
        response = table.query(
            IndexName="UserNameIndex",
            KeyConditionExpression=Key('user').eq(current_user) & Key('name').eq(name)
        )

        items = response.get('Items')

        if not items:
            # No item found with user and name, return message
            logging.info("No shared data found for current user: {} and name: {}".format(current_user, name))
            return []

        else:
            # Otherwise, retrieve the shared data
            item = items[0]
            if 'data' in item:
                share_data = item['data']
                return share_data

    except Exception as e:
        logging.error(e)
        return None<|MERGE_RESOLUTION|>--- conflicted
+++ resolved
@@ -9,6 +9,7 @@
 from common.object_permissions import update_object_permissions
 from common.data_sources import extract_key, translate_user_data_sources_to_hash_data_sources
 from common.share_assistants import share_assistant
+import copy
 import copy
 import boto3
 
@@ -86,33 +87,6 @@
         'data': json.loads(base_data)
     }
 
-def get_data_source_keys(data_sources):
-  print("Get keys from data sources")
-  data_sources_keys = []
-  for i in range(len(data_sources)):
-    ds = data_sources[i]
-    # print("current datasource: ", ds)
-    key = ''
-    if (ds['id'].startswith("global/")): 
-      key = ds['id']
-    else:
-      if (ds["id"].startswith("s3://global/")):
-        key = extract_key(ds['id'])
-      else:
-        ds_copy = copy.deepcopy(ds)
-        # Assistant attached data sources tends to have id vals of uuids vs they key we need 
-        if ('key' in ds):
-          ds_copy['id']= ds["key"]
-
-        key = translate_user_data_sources_to_hash_data_sources([ds_copy])[0]['id'] #cant 
-
-      print("Updated Key: ", key)
-
-    if (not key): return {'success': False, 'error': 'Could not extract key'} 
-    data_sources_keys.append(key)
-  
-  print("Datasource Keys: ", data_sources_keys)
-  return data_sources_keys
 
 def get_data_source_keys(data_sources):
     print("Get keys from data sources")
@@ -132,110 +106,16 @@
                 if ('key' in ds):
                     ds_copy['id'] = ds["key"]
 
-<<<<<<< HEAD
-def handle_conversation_datasource_permissions(access_token, recipient_users, conversations):
-  print('Enter handle shared datasources in conversations')
-  total_data_sources_keys = []
-  for conversation in conversations:
-      for message in conversation['messages']:  
-          # Check if 'data' and 'dataSources' keys exist and 'dataSources' has items
-          if 'data' in message and 'dataSources' in message['data'] and len(message['data']['dataSources']) > 0:
-              data_sources_keys = get_data_source_keys(message['data']['dataSources'])
-              total_data_sources_keys.extend(data_sources_keys)
-  
-  
-  print("All Datasource Keys: ", total_data_sources_keys)
-
-  if not update_object_permissions(
-        access_token=access_token,
-        shared_with_users=recipient_users,
-        keys=total_data_sources_keys,
-        object_type='datasource',
-        principal_type='user',
-        permission_level='read',
-        policy=''):
-    print(f"Error adding permissions for shared files in conversations")
-    return {'success': False, 'error': 'Error updating datasource permissions'}
-  
-  print("object permissions for datasources success")
-  return {'success': True, 'message': 'Updated object access permissions'}
-
-
-
-
-def handle_share_assistant(access_token, prompts, recipient_users):
-  for prompt in prompts:
-    if ('data' in prompt and 'assistant' in prompt['data'] and 'definition' in prompt['data']['assistant']):
-        assistant_data = prompt['data']['assistant']['definition']
-
-        data_sources = assistant_data['dataSources']   
-        print("Datasources: ", data_sources, " for assistant id: ", prompt['id'])
-        data_sources_keys = get_data_source_keys(data_sources)
-        
-        data =  {
-          'assistantId': prompt['id'],
-          'recipientUsers': recipient_users,
-          'accessType': 'read',
-          'dataSources': data_sources_keys,
-          'policy': '',  
-        }
-        
-        if not share_assistant(access_token, data):
-          print("Error making share assistant calls for assistant: ", prompt['id'])
-          return {'success': False, 'error': 'Could not successfully make the call to share assistants'}
-      
-  print("Share assistant call was a success")    
-  return {'success': True, 'message': 'Successfully made the calls to share assistants'}
-  
-=======
                 key = translate_user_data_sources_to_hash_data_sources([ds_copy])[0]['id']  # cant
 
             print("Updated Key: ", key)
 
         if (not key): return {'success': False, 'error': 'Could not extract key'}
         data_sources_keys.append(key)
->>>>>>> d400b3a6
 
     print("Datasource Keys: ", data_sources_keys)
     return data_sources_keys
 
-<<<<<<< HEAD
-@validated("append")
-def share_with_users(event, context, current_user, name, data):
-  access_token = data['access_token']
-
-  users = data['data']['sharedWith']
-  users = [user.lower() for user in users]
-
-  note = data['data']['note']
-  new_data = data['data']['sharedData']
-  new_data['sharedBy'] = current_user.lower()
-
-  conversations = new_data['history']
-
-  if (len(conversations) > 0):
-    object_permissions = handle_conversation_datasource_permissions(access_token, users, conversations)
-    if (not object_permissions['success']): 
-      return object_permissions
-  
-
-  #new_data['history'] = remove_code_interpreter_details(conversations) # if it has any
-  prompts = new_data['prompts']
-  
-  if (len(prompts) > 0):
-    shared_assistants = handle_share_assistant(access_token, prompts, users)
-    if (not shared_assistants['success']):
-      return shared_assistants
-  succesful_shares = []
-
-  for user in users:
-    try:
-      # Generate a unique file key for each user
-      dt_string = datetime.now().strftime('%Y-%m-%d')
-      s3_key = '{}/{}/{}/{}.json'.format(user, current_user, dt_string, str(uuid.uuid4()))
-
-      put_s3_data(os.environ['S3_BUCKET_NAME'], s3_key, new_data)
-=======
 
 def handle_conversation_datasource_permissions(access_token, recipient_users, conversations):
     print('Enter handle shared datasources in conversations')
@@ -262,7 +142,6 @@
 
     print("object permissions for datasources success")
     return {'success': True, 'message': 'Updated object access permissions'}
->>>>>>> d400b3a6
 
 
 def handle_share_assistant(access_token, prompts, recipient_users):
