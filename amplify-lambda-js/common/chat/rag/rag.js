--- conflicted
+++ resolved
@@ -1,5 +1,5 @@
 import axios from "axios";
-import {getAccessToken, setModel, getModel, getCheapestModelEquivalent} from "../../params.js";
+import {getAccessToken, setModel, getModel, getCheapestModelEquivalent, getModel, getCheapestModelEquivalent} from "../../params.js";
 import {getLogger} from "../../logging.js";
 import {extractKey} from "../../../datasource/datasources.js";
 import {LLM} from "../../llm.js";
@@ -45,14 +45,8 @@
 
 export const getContextMessages = async (chatFn, params, chatBody, dataSources) => {
     const ragLLMParams = setModel(
-<<<<<<< HEAD
-        {...params, options: {skipRag: true}},
-        getCheapestModelEquivalent(getModel(params)));
-        //Models[process.env.RAG_ASSISTANT_MODEL_ID]);
-=======
         {...params, options: {skipRag: true}}, //Models[process.env.RAG_ASSISTANT_MODEL_ID]);
         getCheapestModelEquivalent(getModel(params)));
->>>>>>> fa3b37c7
 
     const llm = new LLM(
         chatFn,
