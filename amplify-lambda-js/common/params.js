--- conflicted
+++ resolved
@@ -1,10 +1,8 @@
 //Copyright (c) 2024 Vanderbilt University  
 //Authors: Jules White, Allen Karns, Karely Rodriguez, Max Moundas
 
-<<<<<<< HEAD
 
-=======
->>>>>>> 995e42f4
+import { Models } from "../models/models.js";
 import { Models } from "../models/models.js";
 // This needs to be refactored into a class and all
 // of the places that use params need to be updated
