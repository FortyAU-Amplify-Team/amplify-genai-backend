import {sendDeltaToStream, sendStateEventToStream, sendErrorMessage} from "../common/streams.js";
import {getLogger} from "../common/logging.js";
import { doesNotSupportImagesInstructions, additionalImageInstruction, getImageBase64Content } from "../datasource/datasources.js";
import { BedrockRuntimeClient, ConverseStreamCommand } from "@aws-sdk/client-bedrock-runtime";
import {trace} from "../common/trace.js";
import {extractKey} from "../datasource/datasources.js";


const logger = getLogger("bedrock");
const BLANK_MSG = "Intentionally Left Blank, please ignore";

const BLANK_MSG = "Intentionally Left Blank, please ignore";

export const chatBedrock = async (chatBody, writable) => {

    let body = {...chatBody};
    const options = {...body.options}; 
    delete body.options; 
    const currentModel = options.model;
<<<<<<< HEAD
                                                             //very rare edge case
=======

>>>>>>> 9bf0ff2f
    const systemPrompts = [{"text": options.prompt.trim() || BLANK_MSG}];
    if (currentModel.systemPrompt.trim()) {
        systemPrompts.push({ "text": currentModel.systemPrompt });
    }

    const withoutSystemMessages = [];
    // options.prompt is a match for the first message in messages 
    for (const msg of body.messages.slice(1)) {
        if (msg.role === "system") {
            if (msg.content.trim()) systemPrompts.push({ "text": msg.content });
        } else {
            withoutSystemMessages.push(msg);
        }
    }
    const imageSources =  !options.dataSourceOptions?.disableDataSources ? body.imageSources : [];
    const combinedMessages = combineMessages(withoutSystemMessages, options.prompt);
    const sanitizedMessages = await sanitizeMessages(combinedMessages, imageSources, currentModel, writable);
    
    try {
        
        const region = process.env.DEP_REGION ?? 'us-east-1';
        const client = new BedrockRuntimeClient({ region: region}); 
        
        logger.debug("Initiating call to Bedrock");

        const maxModelTokens = 4096; // currently it seems like bedrock has it maxed out at 4096 not the models output max token
        //options.model.outputTokenLimit;
        const maxTokens = body.max_tokens || 1000;
        const inferenceConfigs = {"temperature": options.temperature, 
                                  "maxTokens": maxTokens > maxModelTokens ? maxModelTokens : maxTokens};

        const input = { modelId: currentModel.id,
                        messages: sanitizedMessages,
                        inferenceConfig: inferenceConfigs,
                        }

        if (currentModel.supportsSystemPrompts) {
            input.system = systemPrompts;
        } else {
            // Gather all text values from the system prompts list
            const systemPromptsText = systemPrompts.map(sp => sp.text).join("\n\n");
            const sanitizedMessagesCopy = [...sanitizedMessages];

            sanitizedMessagesCopy[sanitizedMessagesCopy.length -1].content[0].text +=
            `Recall your custom instructions are: ${systemPromptsText}`;

            input.messages = sanitizedMessagesCopy;
        }

        trace(options.requestId, ["Bedrock"], {modelId : currentModel.id, data: input})

        const response = await client.send( new ConverseStreamCommand(input) );
        const { messageStream } = response.stream.options;
        const decoder = new TextDecoder();
        for await (const chunk of messageStream) {
            const jsonString = decoder.decode(chunk.body);
            // Parse the JSON string to an object
            const message = JSON.parse(jsonString);
            sendDeltaToStream(writable, "answer", message);
        }
        writable.end();

        writable.on('finish', () => {
            logger.debug('All data has been written to writable stream');
        });

        writable.on('error', (error) => {
            logger.error('Error with Writable stream: ', error);
            sendErrorMessage(writable);
            reject(error);
        });
         
    } catch (error) {
        logger.error(`Error invoking Bedrock chat for model ${currentModel.id}: `, error);
        sendErrorMessage(writable);
    }
}


function combineMessages(oldMessages, failSafeUserMessage) {
    if (!oldMessages) return oldMessages;
    let messages = [];
    const delimiter = "\n_________________________\n";
    
    const newestMessage = oldMessages[oldMessages.length - 1]
    if (newestMessage['role'] === 'user') oldMessages[oldMessages.length - 1]['content'] =
        //`${delimiter}Respond to the following inquiry: ${newestMessage['content']}`
        `${delimiter}${newestMessage['content']}`
    
    let i = -1;
    let j = 0;
    while (j < oldMessages.length) {
        const curMessageRole = oldMessages[j]['role'];
        const oldContent = oldMessages[j]['content'];
        if (!oldContent) oldMessages[j]['content'] = "NA Intentionally left empty, disregard and continue";
        if (messages.length == 0 || (messages[i]['role'] !== curMessageRole)) {
            oldMessages[j]['content'] = oldMessages[j]['content'].trimEnd() // remove white space, final messages cause error if not
            messages.push(oldMessages[j]);
            i += 1;
        } else if (messages[i]['role'] === oldMessages[j]['role']) {
            messages[i]['content'] += delimiter + oldContent;
        } 
        j += 1;
    }

    if (messages.length === 0 || (messages[0]['role'] !== 'user')) {
        messages = [{'role': 'user', 'content': failSafeUserMessage}, ...messages];
    } 

    return messages;
}


async function sanitizeMessages(messages, imageSources, model, responseStream) {
    if (!messages) return messages;

    const containsImages = imageSources && imageSources.length > 0;

    if (!model.supportsImages && containsImages) {
        messages.slice(-1)[0].content += doesNotSupportImagesInstructions(model.name)
    }

    let updatedMessages = [
        ...(messages.map(m => {
<<<<<<< HEAD
                    return { "role": m['role'],
                            "content": [
                                { "text":  m['content'].trim() || BLANK_MSG }
                            ]}
                    }))
=======
            return { "role": m['role'],
                     "content": [
                        { "text":  m['content'].trim() || BLANK_MSG }
                    ]}
            }))
>>>>>>> 9bf0ff2f
    ];

    if (model.supportsImages && containsImages) {
        updatedMessages = await includeImageSources(imageSources, updatedMessages, responseStream); 
    }
    return updatedMessages;

}

async function includeImageSources(dataSources, messages, responseStream) {
    if (!dataSources || dataSources.length === 0) return messages;

    const retrievedImages = [];

    let imageMessageContent = [[]];
    let listIdx = 0;
    for (let i = 0; i < dataSources.length; i++) {
        const ds = dataSources[i];
        const encoded_image = await getImageBase64Content(ds);
        if (encoded_image) {
            retrievedImages.push({...ds, contentKey: extractKey(ds.id)});
            // only 20 per content allowed
            if (imageMessageContent[listIdx].length > 19) {
                listIdx++;
                imageMessageContent.push([])
            }
            imageMessageContent[listIdx].push({
                "image": {
                    "format": ds.type.split('/')[1], 
                    "source": {
                        "bytes": Uint8Array.from(atob(encoded_image), char => char.charCodeAt(0))
                    }
                }
            })
        } else {
            logger.info("Failed to get base64 encoded image: ", ds);
        }
    }

    if (retrievedImages.length > 0) {
        sendStateEventToStream(responseStream, {
            sources: { images: { sources: retrievedImages} }
          });
    }

    const msgLen = messages.length - 1;
    let content = messages[msgLen]['content'];
    content.push({ "text": additionalImageInstruction});
    content = [...content, ...imageMessageContent[0]];
    messages[msgLen]['content'] = content;
    if (listIdx > 0) {
        imageMessageContent.slice(1).forEach(contents => {
            messages.push({
                "role": "user",
                "content": contents
            })
        })
    }
    return messages;
}
    




   <|MERGE_RESOLUTION|>--- conflicted
+++ resolved
@@ -9,19 +9,13 @@
 const logger = getLogger("bedrock");
 const BLANK_MSG = "Intentionally Left Blank, please ignore";
 
-const BLANK_MSG = "Intentionally Left Blank, please ignore";
-
 export const chatBedrock = async (chatBody, writable) => {
 
     let body = {...chatBody};
     const options = {...body.options}; 
     delete body.options; 
     const currentModel = options.model;
-<<<<<<< HEAD
-                                                             //very rare edge case
-=======
-
->>>>>>> 9bf0ff2f
+
     const systemPrompts = [{"text": options.prompt.trim() || BLANK_MSG}];
     if (currentModel.systemPrompt.trim()) {
         systemPrompts.push({ "text": currentModel.systemPrompt });
@@ -146,19 +140,11 @@
 
     let updatedMessages = [
         ...(messages.map(m => {
-<<<<<<< HEAD
-                    return { "role": m['role'],
-                            "content": [
-                                { "text":  m['content'].trim() || BLANK_MSG }
-                            ]}
-                    }))
-=======
             return { "role": m['role'],
                      "content": [
                         { "text":  m['content'].trim() || BLANK_MSG }
                     ]}
             }))
->>>>>>> 9bf0ff2f
     ];
 
     if (model.supportsImages && containsImages) {
