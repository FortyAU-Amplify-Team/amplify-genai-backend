//Copyright (c) 2024 Vanderbilt University  
//Authors: Jules White, Allen Karns, Karely Rodriguez, Max Moundas


import axios from 'axios';
import {getLogger} from "../common/logging.js";
import {trace} from "../common/trace.js";
import {doesNotSupportImagesInstructions, additionalImageInstruction, getImageBase64Content} from "../datasource/datasources.js";
import {sendErrorMessage, sendStateEventToStream, sendStatusEventToStream} from "../common/streams.js";
import {extractKey} from "../datasource/datasources.js";
import {newStatus, getThinkingMessage} from "../common/status.js";

const logger = getLogger("openai");


export const translateModelToOpenAI = (modelId) => {
    if (modelId === "gpt-4-1106-Preview"){
        return "gpt-4-turbo";
    } else if (modelId === "gpt-35-turbo"){
        return "gpt-3.5-turbo";
    }
    
    return modelId;
}

const isOpenAIEndpoint = (url) => {
    return url.startsWith("https://api.openai.com");
}


export const chat = async (endpointProvider, chatBody, writable) => {
    let body = {...chatBody};
    const options = {...body.options};
    delete body.options;
    const model = options.model;
    const modelId = (model && model.id) || "gpt-4-1106-Preview";

    let tools = options.tools;
    if(!tools && options.functions){
        tools = options.functions.map((fn)=>{return {type: 'function', function: fn}});
        logger.debug(tools);
    }

    let tool_choice = options.tool_choice;
    if(!tool_choice && options.function_call){
        if(options.function_call === 'auto' || options.function_call === 'none'){
            tool_choice = options.function_call;
        }
        else {
            tool_choice = {type: 'function', function: {name: options.function_call}};
        }
        logger.debug(tool_choice);
    }

    logger.debug("Calling OpenAI API with modelId: "+modelId);

    let data = {
       ...body,
       "model": modelId,
       "stream": true,
       "stream_options": {"include_usage": true}
    };

    if (data.max_tokens > model.outputTokenLimit) {
        data.max_tokens = model.outputTokenLimit
    }

    // append additional system prompt
    if (model.systemPrompt) {
        data.messages[0].content += `\n${model.systemPrompt}`
    }

    if (!model.supportsSystemPrompts) {
        data.messages = data.messages.map(m => { 
            return (m.role === 'system') ? {...m, role: 'user'} : m}
        );
    }
    if (!options.dataSourceOptions?.disableDataSources) {
        data.messages = await includeImageSources(body.imageSources, data.messages, model, writable);
    }
    

    if(tools){
        data.tools = tools;
    }
    if(tool_choice){
        data.tool_choice = tool_choice;
    }

    if (data.imageSources) delete data.imageSources;
    
    const config = await endpointProvider(modelId);

    const url = config.url;
    const isOpenAiEndpoint = isOpenAIEndpoint(url);

    const headers = isOpenAiEndpoint ?
        {
            'Content-Type': 'application/json',
            'Authorization': 'Bearer ' + config.key,
        } :
        {
            'Content-Type': 'application/json',
            'api-key': config.key,
        };

<<<<<<< HEAD
    const isOmodel = /^o\d/.test(modelId);
=======
    const isOmodel = modelId.includes("o1") || modelId.includes("o3") || modelId.includes("o4");
>>>>>>> 8fe8ef07


    if (isOmodel) {
        data = {max_completion_tokens: model.outputTokenLimit,
                messages: data.messages, model: modelId, stream: true
                }
    }
    if (model.supportsReasoning) data.reasoning_effort = options.reasoningLevel ?? "low";
    
    if (isOpenAiEndpoint) data.model = translateModelToOpenAI(body.model);

    logger.debug("Calling OpenAI API with url: "+url);

    trace(options.requestId, ["chat","openai"], {modelId, url, data})

    function streamAxiosResponseToWritable(url, writableStream, statusTimer) {
        return new Promise((resolve, reject) => {
            axios({
                data,
                headers: headers,
                method: 'post',
                url: url,
                responseType: 'stream'
            })
                .then(response => {

                    const streamError = (err) => {
                        clearTimeout(statusTimer);
                        sendErrorMessage(writableStream, err.response?.status, err.response?.statusText);
                        reject(err);
                    };
                    const finalizeSuccess = () => {
                        clearTimeout(statusTimer);
                        resolve();
                    };

                    if (!data.stream) {
                    
                        let jsonBuffer = '';
                        let numOfChunks = 0;
                        
                        response.data.on('data', chunk => {
                          jsonBuffer += chunk.toString();
                          numOfChunks++;
                          console.log("O1 chunks recieved: ",numOfChunks)
                        });
                    
                        response.data.on('end', () => {
                          // now we have the entire JSON in jsonBuffer
                          try {
                            const dataObj = JSON.parse(jsonBuffer);
                            const modifiedData = `data: ${JSON.stringify(dataObj)}`; 
                            writableStream.write(modifiedData);
                            writableStream.end();
                            finalizeSuccess();
                          } catch (err) {
                            // handle JSON parse error
                            console.log("O1 model error: ", err);
                            streamError(err);
                          }
                        });

                        // Handle errors during stream
                        response.data.on('error',streamError);
                        // Also handle if writableStream finishes/errors
                        writableStream.on('finish', finalizeSuccess);
                        writableStream.on('error', streamError);



                    } else {
                        response.data.pipe(writableStream);
                        // Handle the 'finish' event to resolve the promise
                        writableStream.on('finish', finalizeSuccess);

                        // Handle errors
                        response.data.on('error', streamError);
                        writableStream.on('error', streamError);
                    }
    
                    
                })
                .catch((e)=>{
                    if (statusTimer) clearTimeout(statusTimer);
                    sendErrorMessage(writableStream, e.response.status, e.response.statusText);
                    if (e.response && e.response.data) {
                        console.log("Error invoking OpenAI API: ",e.response.statusText);

                        if (e.response.data.readable) {
                            // Stream the data to a variable or process it as it comes
                            let errorData = '';
                            e.response.data.on('data', (chunk) => {
                                errorData += chunk;
                            });
                            e.response.data.on('end', () => {
                                console.log("Error data from OpenAI API: ", errorData);
                                reject(errorData);
                                return;
                            });
                        }
                    }
                    console.log("Error invoking OpenAI API: "+e.message);
                    reject(e.message);
                });
        });
    }
    let statusTimer = null;
    const statusInterval = 8000;
    const handleSendStatusMessage = () => {
        // console.log("Sending status message...");
        sendStatusMessage(writable);
        statusTimer = setTimeout(handleSendStatusMessage, statusInterval);
        };

        // Start the timer
    statusTimer = setTimeout(handleSendStatusMessage, statusInterval)

    return streamAxiosResponseToWritable(url, writable, statusTimer);
}


async function includeImageSources(dataSources, messages, model, responseStream) {
    if (!dataSources || dataSources.length === 0)  return messages;
    const msgLen = messages.length - 1;
    // does not support images
    if (!model.supportsImages) {          
        messages[msgLen]['content'] += doesNotSupportImagesInstructions(model.name);
        return messages;
    }

    sendStateEventToStream(responseStream, {
        sources: {
            images: {
                sources: dataSources.map(ds => {
                    return {...ds, contentKey: extractKey(ds.id)}
                })
            }
        }
      });
    const retrievedImages = [];

    let imageMessageContent = [];
    
    for (let i = 0; i < dataSources.length; i++) {
        const ds = dataSources[i];
        const encoded_image = await getImageBase64Content(ds);
        if (encoded_image) {
            retrievedImages.push({...ds, contentKey: extractKey(ds.id)});
            imageMessageContent.push( 
                { "type": "image_url",
                  "image_url": {"url": `data:${ds.type};base64,${encoded_image}`, "detail": "high"}
                } 
            )
        }
    }
    
    if (retrievedImages.length > 0) {
        sendStateEventToStream(responseStream, {
            sources: { images: { sources: retrievedImages} }
          });
    }

    // message must be a user message
    messages[msgLen]['content'] = [{ "type": "text",
                                     "text": additionalImageInstruction
                                    }, 
                                    ...imageMessageContent, 
                                    { "type": "text",
                                        "text": messages[msgLen]['content']
                                    }
                                  ]

    return messages 
}


const forceFlush = (responseStream) => {
    sendStatusEventToStream(responseStream, newStatus(
        {
            inProgress: false,
            message: " ".repeat(100000)
        }
    ));

}

const sendStatusMessage = (responseStream) => {
    const statusInfo = { id: "openai",
                         animated: true,
                         inProgress: true,
                         sticky: true,
                         summary: getThinkingMessage(),
                         icon: "info",
                         type: "info",
                       };

    sendStatusEventToStream(responseStream, statusInfo);

    forceFlush(responseStream);
    
}<|MERGE_RESOLUTION|>--- conflicted
+++ resolved
@@ -104,11 +104,9 @@
             'api-key': config.key,
         };
 
-<<<<<<< HEAD
+
     const isOmodel = /^o\d/.test(modelId);
-=======
-    const isOmodel = modelId.includes("o1") || modelId.includes("o3") || modelId.includes("o4");
->>>>>>> 8fe8ef07
+
 
 
     if (isOmodel) {
