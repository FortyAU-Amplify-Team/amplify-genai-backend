//Copyright (c) 2024 Vanderbilt University  
//Authors: Jules White, Allen Karns, Karely Rodriguez, Max Moundas


import axios from 'axios';
import {getLogger} from "../common/logging.js";
import {trace} from "../common/trace.js";
import {doesNotSupportImagesInstructions, additionalImageInstruction, getImageBase64Content} from "../datasource/datasources.js";
import {sendErrorMessage, sendStateEventToStream, sendStatusEventToStream} from "../common/streams.js";
import {extractKey} from "../datasource/datasources.js";
import {newStatus, getThinkingMessage} from "../common/status.js";

const logger = getLogger("openai");


export const translateModelToOpenAI = (modelId) => {
    if (modelId === "gpt-4-1106-Preview"){
        return "gpt-4-turbo";
    } else if (modelId === "gpt-35-turbo"){
        return "gpt-3.5-turbo";
    }
    
    return modelId;
}

const isOpenAIEndpoint = (url) => {
    return url.startsWith("https://api.openai.com");
}


export const chat = async (endpointProvider, chatBody, writable) => {
    let body = {...chatBody};
    const options = {...body.options};
    delete body.options;
    const model = options.model;
    const modelId = (model && model.id) || "gpt-4-1106-Preview";

    let tools = options.tools;
    if(!tools && options.functions){
        tools = options.functions.map((fn)=>{return {type: 'function', function: fn}});
        logger.debug(tools);
    }

    let tool_choice = options.tool_choice;
    if(!tool_choice && options.function_call){
        if(options.function_call === 'auto' || options.function_call === 'none'){
            tool_choice = options.function_call;
        }
        else {
            tool_choice = {type: 'function', function: {name: options.function_call}};
        }
        logger.debug(tool_choice);
    }

    logger.debug("Calling OpenAI API with modelId: "+modelId);

    let data = {
       ...body,
       "model": modelId,
       "stream": true,
       "stream_options": {"include_usage": true}
    };

    if (data.max_tokens > model.outputTokenLimit) {
        data.max_tokens = model.outputTokenLimit
    }

    // append additional system prompt
    if (model.systemPrompt) {
        data.messages[0].content += `\n${model.systemPrompt}`
    }

    if (!model.supportsSystemPrompts) {
        data.messages = data.messages.map(m => { 
            return (m.role === 'system') ? {...m, role: 'user'} : m}
        );
    }
    if (!options.dataSourceOptions?.disableDataSources) {
        data.messages = await includeImageSources(body.imageSources, data.messages, model, writable);
    }
    

    if (tools) data.tools = tools;
    if (tool_choice) data.tool_choice = tool_choice;

    if (data.imageSources) delete data.imageSources;
    
    const config = await endpointProvider(modelId, model.provider);

    const url = config.url;
    const isOpenAiEndpoint = isOpenAIEndpoint(url);

    const headers = isOpenAiEndpoint ?
        {
            'Content-Type': 'application/json',
            'Authorization': 'Bearer ' + config.key,
        } :
        {
            'Content-Type': 'application/json',
            'api-key': config.key,
        };

<<<<<<< HEAD
    const isOmodel = /^o\d/.test(modelId);
=======

    const isOmodel = /^o\d/.test(modelId);

>>>>>>> b930fa1e


    if (isOmodel) {
        data = {max_completion_tokens: model.outputTokenLimit,
                messages: data.messages, model: modelId, stream: true
                }
    }
    if (model.supportsReasoning) data.reasoning_effort = options.reasoningLevel ?? "low";
    
    if (isOpenAiEndpoint) data.model = translateModelToOpenAI(body.model);

    logger.debug("Calling OpenAI API with url: "+url);

    trace(options.requestId, ["chat","openai"], {modelId, url, data})

    function streamAxiosResponseToWritable(url, writableStream, statusTimer) {
        return new Promise((resolve, reject) => {
            axios({
                data,
                headers: headers,
                method: 'post',
                url: url,
                responseType: 'stream'
            })
                .then(response => {

                    const streamError = (err) => {
                        clearTimeout(statusTimer);
                        sendErrorMessage(writableStream, err.response?.status, err.response?.statusText);
                        reject(err);
                    };
                    const finalizeSuccess = () => {
                        clearTimeout(statusTimer);
                        resolve();
                    };

                    if (!data.stream) {
                    
                        let jsonBuffer = '';
                        let numOfChunks = 0;
                        
                        response.data.on('data', chunk => {
                          jsonBuffer += chunk.toString();
                          numOfChunks++;
                          console.log("O1 chunks recieved: ",numOfChunks)
                        });
                    
                        response.data.on('end', () => {
                          // now we have the entire JSON in jsonBuffer
                          try {
                            const dataObj = JSON.parse(jsonBuffer);
                            const modifiedData = `data: ${JSON.stringify(dataObj)}`; 
                            writableStream.write(modifiedData);
                            writableStream.end();
                            finalizeSuccess();
                          } catch (err) {
                            // handle JSON parse error
                            console.log("O1 model error: ", err);
                            streamError(err);
                          }
                        });

                        // Handle errors during stream
                        response.data.on('error',streamError);
                        // Also handle if writableStream finishes/errors
                        writableStream.on('finish', finalizeSuccess);
                        writableStream.on('error', streamError);



                    } else {
                        response.data.pipe(writableStream);
                        // Handle the 'finish' event to resolve the promise
                        writableStream.on('finish', finalizeSuccess);

                        // Handle errors
                        response.data.on('error', streamError);
                        writableStream.on('error', streamError);
                    }
    
                    
                })
                .catch((e)=>{
                    if (statusTimer) clearTimeout(statusTimer);
                    sendErrorMessage(writableStream, e.response.status, e.response.statusText);
                    if (e.response && e.response.data) {
                        console.log("Error invoking OpenAI API: ",e.response.statusText);

                        if (e.response.data.readable) {
                            // Stream the data to a variable or process it as it comes
                            let errorData = '';
                            e.response.data.on('data', (chunk) => {
                                errorData += chunk;
                            });
                            e.response.data.on('end', () => {
                                console.log("Error data from OpenAI API: ", errorData);
                                reject(errorData);
                                return;
                            });
                        }
                    }
                    console.log("Error invoking OpenAI API: "+e.message);
                    reject(e.message);
                });
        });
    }
    let statusTimer = null;
    const statusInterval = 8000;
    const handleSendStatusMessage = () => {
        // console.log("Sending status message...");
        sendStatusMessage(writable);
        statusTimer = setTimeout(handleSendStatusMessage, statusInterval);
        };

        // Start the timer
    statusTimer = setTimeout(handleSendStatusMessage, statusInterval)

    return streamAxiosResponseToWritable(url, writable, statusTimer);
}


async function includeImageSources(dataSources, messages, model, responseStream) {
    if (!dataSources || dataSources.length === 0)  return messages;
    const msgLen = messages.length - 1;
    // does not support images
    if (!model.supportsImages) {          
        messages[msgLen]['content'] += doesNotSupportImagesInstructions(model.name);
        return messages;
    }

    sendStateEventToStream(responseStream, {
        sources: {
            images: {
                sources: dataSources.map(ds => {
                    return {...ds, contentKey: extractKey(ds.id)}
                })
            }
        }
      });
    const retrievedImages = [];

    let imageMessageContent = [];
    
    for (let i = 0; i < dataSources.length; i++) {
        const ds = dataSources[i];
        const encoded_image = await getImageBase64Content(ds);
        if (encoded_image) {
            retrievedImages.push({...ds, contentKey: extractKey(ds.id)});
            imageMessageContent.push( 
                { "type": "image_url",
                  "image_url": {"url": `data:${ds.type};base64,${encoded_image}`, "detail": "high"}
                } 
            )
        }
    }
    
    if (retrievedImages.length > 0) {
        sendStateEventToStream(responseStream, {
            sources: { images: { sources: retrievedImages} }
          });
    }

    // message must be a user message
    messages[msgLen]['content'] = [{ "type": "text",
                                     "text": additionalImageInstruction
                                    }, 
                                    ...imageMessageContent, 
                                    { "type": "text",
                                        "text": messages[msgLen]['content']
                                    }
                                  ]

    return messages 
}


const forceFlush = (responseStream) => {
    sendStatusEventToStream(responseStream, newStatus(
        {
            inProgress: false,
            message: " ".repeat(100000)
        }
    ));

}

const sendStatusMessage = (responseStream) => {
    const statusInfo = { id: "openai",
                         animated: true,
                         inProgress: true,
                         sticky: true,
                         summary: getThinkingMessage(),
                         icon: "info",
                         type: "info",
                       };

    sendStatusEventToStream(responseStream, statusInfo);

    forceFlush(responseStream);
    
}<|MERGE_RESOLUTION|>--- conflicted
+++ resolved
@@ -100,13 +100,8 @@
             'api-key': config.key,
         };
 
-<<<<<<< HEAD
+
     const isOmodel = /^o\d/.test(modelId);
-=======
-
-    const isOmodel = /^o\d/.test(modelId);
-
->>>>>>> b930fa1e
 
 
     if (isOmodel) {
