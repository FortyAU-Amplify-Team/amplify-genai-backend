--- conflicted
+++ resolved
@@ -162,20 +162,6 @@
                     requestId: options.requestId
                 }
 
-<<<<<<< HEAD
-                    const responseData = await fetchWithTimeout(llm, token, chat_data, process.env.ASSISTANTS_CHAT_CODE_INTERPRETER_ENDPOINT);
-                    
-                    llm.sendStatus(newStatus(
-                        {
-                            inProgress: false,
-                            message: "Finalizing code interpreter results...",
-                            icon: "assistant",
-                            sticky: true
-                        }));
-                    llm.forceFlush();
-                    
-                    // logger.debug(responseData);
-=======
                     const responseData = await fetchWithTimeout(llm, token, chat_data, process.env.API_BASE_URL + '/assistant/chat/codeinterpreter');
                     const responseSuccess = responseData && !!responseData.success;
                     const responseErrorMessage = responseData && responseData.error;
@@ -184,7 +170,6 @@
                         sendStatusMessage(llm, String(responseErrorMessage ?? "This is a test"), "Code interpreter response failed. View Error:");
                         sendStatusMessage(llm, "Amplify Assistant is responding...");
                     }
->>>>>>> f46b4f8d
                     // check for successfull response
                     if (responseSuccess && responseData.data) {
                         sendStatusMessage(llm, "Finalizing code interpreter results...");
