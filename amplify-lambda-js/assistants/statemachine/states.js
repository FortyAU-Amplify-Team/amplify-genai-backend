<<<<<<< HEAD
//Copyright (c) 2024 Vanderbilt University  
//Authors: Jules White, Allen Karns, Karely Rodriguez, Max Moundas

import {getDefaultLLM} from "../../common/llm.js"; //unused
import {ModelID, Models} from "../../models/models.js";
import {ConsoleWritableStream} from "../../local/consoleWriteableStream.js";
=======
>>>>>>> f46b4f8d
import {newStatus} from "../../common/status.js";
import {
    sendDeltaToStream,
    sendStateEventToStream,
    sendStatusEventToStream,
    StatusOutputStream
} from "../../common/streams.js";
import {getChatFn} from "../../common/params.js";
import Handlebars from "handlebars";
import yaml from 'js-yaml';
import {getContextMessagesWithLLM} from "../../common/chat/rag/rag.js";
import {isKilled} from "../../requests/requestState.js";
import {getUser, getModel} from "../../common/params.js";
import {getDataSourcesInConversation, translateUserDataSourcesToHashDataSources} from "../../datasource/datasources.js";

const formatStateNamesAsEnum = (transitions) => {
    return transitions.map(t => t.to).join("|");
}

const formatRagInformationSource = (source) => {
    /**
     * {
     *                                 name:
     *                                 key,
     *                                 type:
     *                                 locations,
     *                                 indexes,
     *                                 charIndex,
     *                                 user,
     *                                 content
     *                             }
     */
    return `From ${source.name} at ${JSON.stringify(source.locations)}: ${source.content.replaceAll.replace(/(\r\n|\n|\r|\u2028|\u2029)/g, '\\n')}`;
}

const diffMaps = (map1, map2) => {
    const diff = {};

    if (!map2) {
        return {};
    }
    if (!map1) {
        return map2;
    }

    const keys = Object.keys(map2);
    keys.forEach((key) => {
        if (!map1[key] || map1[key] !== map2[key]) {
            diff[key] = map2[key];
        }
    });

    return diff;
}

const formatInformationSources = (sources) => {
    return (sources.length === 0 ? "NONE" :
        sources.map(source => formatInformationSource(source)).join("\n"));
}

const formatContextInformationItem = (source) => {
    if (!source) {
        return "";
    }

    try {

        let value = source[1];
        // check if value is a string or convert to json if not
        if (typeof value !== "string") {
            value = JSON.stringify(value);
        }

        return `${source[0]}: ${source ? value.replaceAll(/(\r\n|\n|\r|\u2028|\u2029)/g, '\\n') : ""}`;
    } catch (e) {
        console.error("Error formatting context information item", source);
        console.error(e);
        return "";
    }
}

const formatContextInformation = (sources) => {
    return (sources.length === 0 ? "NONE" :
        sources.map(source => formatContextInformationItem(source)).join("\n"));
}

const formatDataSource = (dataSource) => {
    return `${dataSource.name}: ${dataSource.type}`;
};

const formatDataSources = (dataSources) => {
    return (dataSources.length === 0 ? "NONE" :
        dataSources.map(dataSource => formatDataSource(dataSource)).join("\n"));
}

const formatTransition = (transition) => {
    return `${transition.to}: ${transition.description}`;
};

const formatTransitions = (transitions) => {
    return transitions.map(transition => formatTransition(transition)).join("\n");
};

const buildSystemPrompt = (state) => {
    const systemPrompt = `
Analyze the task or question and output provided to you and figure out what state to transition to.

You output a next state in the format:
\`\`\`next
thought: <INSERT THOUGHT>
state: ${formatStateNamesAsEnum(state.transitions)}
\`\`\`

You MUST provide a next state:

You ALWAYS output a \`\`\`next code block.
`;

    return systemPrompt;
}


const buildStatePrompt = (context, state, dataSources) => {
    const prompt = `
${state.extraInstructions.preInstructions || ""}

Your next state options are:
${formatTransitions(state.transitions)}

Task:
${context.task}

${state.extraInstructions.postInstructions || ""}

\`\`\`next
`;

    return prompt;
}

export const llmAction = (fn) => {
    return {
        execute: (llm, context, dataSources) => {
            const result = fn(llm, context, dataSources);
            if (result) {
                context.data = {...context.data, ...result};
            }
        }
    };
}

export const outputToResponse = (action, prefix = "", suffix = "") => {


    return {
        execute: async (llm, context, dataSources) => {
            const responseLLM = llm.clone();
            responseLLM.responseStream = context.responseStream;

            if (prefix) {
                const start = fillInTemplate(prefix, context.data);
                if (start) {
                    sendDeltaToStream(context.responseStream, "assistant", start);
                }
            }

            await invokeAction(action, responseLLM, context, dataSources);

            if (suffix) {
                const end = fillInTemplate(suffix, context.data);
                if (end) {
                    sendDeltaToStream(context.responseStream, "assistant", suffix);
                }
            }

        }
    };
}

export const outputToStatus = (status, action) => {
    return {
        execute: async (llm, context, dataSources) => {
            const statusLLM = llm.clone();
            status.inProgress = true;

            if (status.summary) {
                status.summary = fillInTemplate(status.summary, context.data);
            }

            statusLLM.responseStream = context.responseStream;
            statusLLM.sendStatus(status);
            statusLLM.forceFlush();
            


            statusLLM.responseStream = new StatusOutputStream({},
                context.responseStream,
                status);

            try {
                await invokeAction(action, statusLLM, context, dataSources);
            } finally {
                status.inProgress = false;
                statusLLM.responseStream = context.responseStream;
                llm.sendStatus(status);
                llm.forceFlush();
            }
        }
    };
}

export const updateStatus = (id, status, contextDataKey = null) => {

    return {
        execute: async (llm, context, dataSources) => {
            // we can get new saved context data and use it as the summary info
            if (contextDataKey && typeof contextDataKey === "string") {
                const data = context.data[contextDataKey] || "We were unable to provide entertainment at this time..."
                // if the data message is too long for a summary then just do it as a message
                if (data.length > 60) {
                    status.summary = "View Contents"
                    status.message = data
                } else {
                    status.summary = data
                }
            }

            const statusEvent = (context.status[id]) ? context.status[id] : newStatus(status);

            if (status.summary) {
                statusEvent.summary = fillInTemplate(status.summary, context.data);
            }
            if (status.message) {
                statusEvent.message = fillInTemplate(status.message, context.data);
            }

            sendStatusEventToStream(context.responseStream, statusEvent);

            context.status[id] = statusEvent;
        }
    }
}


export const prependHistory = (messages) => {
    return {
        execute: (llm, context, dataSources) => {
            messages = getMessagesArray(messages);
            messages = fillInTemplateMessages(messages, context.data);
            context.history = [...messages, ...context.history];
        }
    };
}

export const appendHistory = (messages) => {
    return {
        execute: (llm, context, dataSources) => {
            messages = getMessagesArray(messages);
            messages = fillInTemplateMessages(messages, context.data);
            context.history = [...context.history, ...messages];
        }
    };
}

export const outputAction = (template, src = "assistant") => {
    return {
        execute: (llm, context, dataSources) => {
            const msg = fillInTemplate(template, context.data);
            sendDeltaToStream(llm.responseStream, src, msg);
        }
    };
}


export const invokeFn = (fn, keys, outputKey) => {

    // Make sure that the keys are defined and an array
    if (!keys || !Array.isArray(keys)) {
        throw new Error("keys must be defined and an array");
    }
    // Check that the outputKey is a string if it is defined
    if (outputKey && typeof outputKey !== "string") {
        throw new Error("outputKey must be defined and a string");
    }

    return {
        execute: async (llm, context, dataSources) => {
            const args = keys.map(k => {
                if (k === "context") {
                    return context;
                } else if (k === "dataSources") {
                    return dataSources;
                } else if (k === "conversationDataSources") {
                    return context.conversationDataSources;
                } else if (k === "history") {
                    return context.history;
                } else if (k === "options") {
                    return context.options;
                } else {
                    return context.data[k]
                }
            });
            const result = await fn(...args);
            if (result && !outputKey) {
                context.data = {...context.data, ...result};
            } else if (result && outputKey) {
                context.data[outputKey] = result;
            }
        }
    };
}

export const mapKeysAction = (action, keyPrefix, outputKey = null, extractKey = null) => {

    // Make sure that the keyPrefix is defined and a string
    if (!keyPrefix || typeof keyPrefix !== "string") {
        throw new Error("keyPrefix must be defined and a string");
    }
    // Do the same for outputKey
    if (outputKey && typeof outputKey !== "string") {
        throw new Error("outputKey must be defined and a string");
    }

    return {
        execute: async (llm, context, dataSources) => {
            const allKeys = Object.keys(context.data);
            const keys = allKeys.filter(k => k.startsWith(keyPrefix));
            const args = keys.map(k => context.data[k]);
            const resultList = [];

            for (let i = 0; i < args.length; i++) {

                if (await isAssistantKilled(context)) {
                    return;
                }

                const arg = args[i];
                let newContext = {...context, data: {...context.data, arg, i}};
                await invokeAction(action, llm, newContext, dataSources);

                if (extractKey) {
                    newContext.data = newContext.data[extractKey];
                } else {
                    newContext.data = diffMaps(context.data, newContext.data);
                }

                if (!outputKey) {
                    context.data = {...context.data, [keys[i]]: newContext.data};
                }

                resultList.push(newContext.data);
            }

            if (outputKey) {
                context.data[outputKey] = resultList;
            }
        }
    };
}

export const reduceKeysAction = (action, keyPrefix, outputKey, extractKey = null) => {

    // Make sure that the keyPrefix is defined and a string
    if (!keyPrefix || typeof keyPrefix !== "string") {
        throw new Error("keyPrefix must be defined and a string");
    }
    // Do the same for outputKey
    if (!outputKey || typeof outputKey !== "string") {
        throw new Error("outputKey must be defined and a string");
    }

    return {
        execute: async (llm, context, dataSources) => {

            const allKeys = Object.keys(context.data);
            const keys = allKeys.filter(k => k.startsWith(keyPrefix));
            const args = keys.map(k => context.data[k]);

            const newContext = {...context, data: {...context.data, arg: args}};
            await invokeAction(action, llm, newContext, dataSources);

            if (extractKey) {
                newContext.data = newContext.data[extractKey];
            } else {
                newContext.data = diffMaps(context.data, newContext.data);
            }

            outputKey = outputKey || keyPrefix;

            context.data[outputKey] = newContext.data;
        }
    };
}

export const ragAction = (config = {
    query: null,
    ragDataSources: null,
    addQueryToHistory: true,
    addResultsToHistory: true,
    defaultResult: "No information found.",
    addToContext: true,
    outputKey: "ragResults"
}) => {
    return {
        execute: async (llm, context, dataSources) => {

            let ragDataSources = getParam(config,
                "ragDataSources",
                context.activeDataSources || []);

            if (!ragDataSources || ragDataSources.length < 1) {
                if (context.conversationDataSources && context.conversationDataSources.length > 0) {
                    ragDataSources = context.conversationDataSources;
                } else if (context.dataSources && context.dataSources.length > 0) {
                    ragDataSources = context.dataSources;
                } else {
                    ragDataSources = dataSources;
                }
            }

            if (ragDataSources.length > 0 && typeof ragDataSources[0] === "string") {
                ragDataSources = ragDataSources.map(
                    ds => {
                        return {id: ds}
                    }
                );
            }

            ragDataSources = ragDataSources.map(
                ds => {
                    return {
                        ...ds,
                        id: fillInTemplate(ds.id, context.data),
                        name: fillInTemplate(ds.name, context.data)
                    }
                }
            );

            const filledInQuery = config.query ? fillInTemplate(config.query, context.data) : null;

            const messages = filledInQuery ?
                [{role: "user", content: filledInQuery}] :
                context.history;
            
            const model = llm.params.cheapestModel;
            const chatFn = async (body, writable, context) => {
                return await getChatFn(model, body, writable, context);
            }

            const ragLLM = llm.clone(chatFn);
            ragLLM.params = {
                ...llm.params,
                messages,
                options: {
                    ...llm.defaultBody,
                    model:  model, 
                    skipRag: true
                }
            };

            const result = await getContextMessagesWithLLM(
                ragLLM,
                ragLLM.params,
                {...ragLLM.defaultBody, messages: context.history},
                ragDataSources)

            if (getParam(config, "addQueryToHistory", true) && filledInQuery) {
                context.history = [
                    ...context.history.slice(0, -1),
                    {role: "user", content: filledInQuery},
                    ...context.history.slice(-1)
                ];
            }

            if (!result.sources || result.sources.length === 0) {
                let defaultResult = getParam(config, "defaultResult", "No information found.");
                defaultResult = fillInTemplate(defaultResult, context.data);
                result.messages = [{role: "user", content: defaultResult}];
            }

            if (getParam(config, "addResultsToHistory", true)) {
                context.history = [
                    ...context.history.slice(0, -1),
                    ...result.messages,
                    ...context.history.slice(-1)
                ];
            }

            if (getParam(config, "addToContext", true)) {
                const outputKey = getParam(config, "outputKey", "ragResults");
                context.data = {...context.data, [outputKey]: result.sources};
            }
        }
    };
}


export const chainActions = (actions) => {
    return {
        execute: async (llm, context, dataSources) => {
            for (const action of actions) {
                await invokeAction(action, llm, context, dataSources);
            }
        }
    };
}

export const invokeAction = async (action, llm, context, dataSources) => {
    return (action.execute ?
        action.execute(llm, context, dataSources) :
        action(llm, context, dataSources));
}

export const outputContext = (template) => {
    return {
        execute: async (llm, context, dataSources) => {
            const result = fillInTemplate(template, context.data);
            sendDeltaToStream(context.responseStream, "assistant", result);
        }
    };
}

export const parallelActions = (actions) => {
    return {
        execute: async (llm, context, dataSources) => {
            const results = [];
            for (const action of actions) {
                results.push(invokeAction(action, llm, context, dataSources));
            }
            await Promise.all(results);
        }
    };
}

function renderMarkdownOutline(data, depth = 0, omit = ["arg", "i"]) {
    const indent = '  '.repeat(depth);
    const bullet = depth > 0 ? '*' : ''; // Use bullets only for nested items

    if (Array.isArray(data)) {
        // Handling arrays
        return "\n" + data.map((item, index) => {
            const content = renderMarkdownOutline(item, depth + 1);
            return `${indent} ${index + 1}. ${content}\n`; // Enumerate with 1., 2., etc.
        }).join("");
    } else if (typeof data === 'object' && data !== null) {
        // Handling objects
        return "\n" + Object.entries(data).map(([key, value]) => {
            if (!omit.includes(key)) {
                const content = renderMarkdownOutline(value, depth + 1);
                return `${indent}${bullet} **${key}**: ${content}\n`; // Make key bold
            } else {
                return "";
            }
            ;
        }).join("");
    } else {
        // Handling primitives (strings, numbers, etc.)
        return `${data}`;
    }
}

function matchKeys(context, keyRegex) {
    try {
        const pattern = new RegExp(keyRegex, "i");
        // Filter the entries in the context and collect a list of all entries
        // with keys that match the pattern
        const matches = Object.entries(context).filter(([key, val]) => {
            return pattern.test(key);
        });
        return matches;
    } catch (e) {
        console.error(e);
        return [];
    }
}

function matchKeysStr(context, keyRegex) {
    return matchKeys(context, keyRegex).map(e => `${e[0]}: ${JSON.stringify(e[1])}`).join("\n");
}

function fillInTemplate(templateStr, contextData) {

    let result = templateStr;
    try {
        Handlebars.registerHelper('statusSummary', function (context) {
            return context.slice(0, 30) + "...";
        });

        Handlebars.registerHelper('json', function (context) {
            return JSON.stringify(contextData);
        });

        Handlebars.registerHelper('yaml', function (context) {
            return yaml.dump(contextData);
        });

        Handlebars.registerHelper("contextOutline", function (conf) {
            let obj = this;

            if (conf.hash.pattern) {
                obj = matchKeys(obj, conf.hash.pattern || ".*").map((key, value) => {
                    return {key: key, value: value};
                });
            }

            const outline = renderMarkdownOutline(obj);
            return outline;
        })

        Handlebars.registerHelper("contextOutlineWith", function (obj, options) {
            const pattern = options.hash.pattern;
            let withObj = obj;

            if (pattern) {
                withObj = matchKeys(obj, pattern || ".*").map((key, value) => {
                    return {key: key, value: value};
                });
            }

            return renderMarkdownOutline(withObj);
        })

        Handlebars.registerHelper("contextList", function (context, options) {
            const pattern = options.hash.pattern;
            const newContext = matchKeys(context, pattern || ".*").map(
                e => {
                    return {key: e[0], value: e[1]}
                }
            );

            return options.fn({contextItems: newContext});
        });

        Handlebars.registerHelper('contextWith', function (obj, options) {
            const pattern = options.hash.pattern;
            return matchKeysStr(obj, pattern || ".*");
        })

        Handlebars.registerHelper('context', function (pattern) {
            return matchKeysStr(contextData, pattern || ".*");
        })

        const template = Handlebars.compile(templateStr);
        result = template(contextData);

    } catch (e) {
        console.error(e);
    }

    return result;
}

export const fillInTemplateMessages = (messages, contextData) => {
    return messages.map(m => {
        return {role: m.role, content: fillInTemplate(m.content, contextData)};
    });
}

export class PromptForDataAction {

    constructor(prompt, stateKeys, stateChecker, retries = 3,
                config = {skipRag: true, ragOnly: false, includeThoughts: false, streamResult: true}) {
        this.prompt = prompt;
        this.stateKeys = stateKeys;
        this.stateChecker = stateChecker || ((result) => Object.keys(stateKeys).every(k => result[k]))
        this.retries = retries;
        this.streamResults = true;
        this.includeThoughts = config.includeThoughts;
        this.config = config;
    }

    async execute(ollm, context, dataSources) {

        const llm = ollm.clone();
        configureLLM(this.config, llm);

        let promptText = fillInTemplate(this.prompt, context.data);

        if (this.config.dataSources !== undefined) {
            dataSources = this.config.dataSources;
        } else if ((!dataSources || dataSources.length === 0) && context.activeDataSources.length > 0) {
            dataSources = context.activeDataSources;
        }

        const result = await llm.promptForData(
            {messages: [...context.history, {role: "user", content: promptText}]},
            dataSources,
            this.prompt,
            this.stateKeys,
            (this.streamResults) ? llm.responseStream : null,
            this.stateChecker,
            this.retries,
            this.includeThoughts
        );

        if (result) {
            context.data = {...context.data, ...result};
        }
    }
}

const getParam = (config, key, defaultValue) => {
    if (config[key] === undefined) {
        return defaultValue;
    }
    return config[key];
}

const configureLLM = (config, llm) => {
    llm.params.options = {
        ...llm.params.options,
        skipRag: (config.skipRag !== undefined) ? config.skipRag : true,
        ragOnly: (config.ragOnly !== undefined) ? config.ragOnly : false,
    }

    if (config.params !== undefined) {
        llm.params = {...llm.params, ...config.params};
    }

    if (config.options !== undefined) {
        llm.params.options = {...llm.params.options, ...config.options};
    }
}

export const getMessagesArray = (messages) => {
    if (messages === null) {
        return [];
    } else if (typeof messages === "string") {
        return [{role: "user", content: messages}];
    } else if (Array.isArray(messages)) {
        if (messages.length > 0 && typeof messages[0] === "string") {
            return messages.map(m => {
                return {role: "user", content: m}
            });
        } else {
            return [...messages];
        }
    }

    return [];
}

export class PromptAction {

    constructor(messages,
                outputKey = "response",
                config =
                    {
                        appendMessages: true,
                        skipRag: true,
                        ragOnly: false,
                        retries: 3,
                        streamResults: true,
                        isEntertainment: false,
                        isReviewingCIResponse: false
                    }) {

        this.messages = getMessagesArray(messages);
        this.outputKey = outputKey || "response";
        this.streamResults = getParam(config, "streamResults", true);
        this.retries = getParam(config, "retries", 3);
        this.appendMessages = getParam(config, "appendMessages", true);
        this.isEntertainment = getParam(config, "isEntertainment", false); 
        this.isReviewingCIResponse = getParam(config, "isReviewingCIResponse", false); // added so temp switch the model and to grab entertainment history
        this.config = config;
    }

    async execute(ollm, context, dataSources) {

        const llm = ollm.clone();
        configureLLM(this.config, llm);

        if (this.config.dataSources !== undefined) {
            dataSources = this.config.dataSources;
        } else if ((!dataSources || dataSources.length === 0) && context.activeDataSources.length > 0) {
            dataSources = context.activeDataSources;
        }

        if (this.isEntertainment && this.outputKey !== 'riddleAnswer') {
            // Ensure entertainment is not repeated
            const entertainmentHistory = context.data['entertainmentHistory'][this.outputKey]; 
            if (entertainmentHistory.length > 0) {
                const msgLen = this.messages.length - 1;
                const lastMsgContent = this.messages[msgLen].content;

                this.messages[msgLen].content = `Provide new information on the topic of entertainment, avoiding any content previously mentioned. Here are the topics discussed before: [${entertainmentHistory}] ` + lastMsgContent;
            }
            
        }

        const updatedMessages = fillInTemplateMessages(this.messages, context.data);

        let newMessages = this.appendMessages ?
            [...context.history, ...updatedMessages] :
            [...updatedMessages];

         //remove all datasources from the messages
         if (this.appendMessages && this.isEntertainment) {
            newMessages.forEach((m) => {
                if (m.data && m.data.dataSources) delete m.data.dataSources;
            })
         }

        const result = await llm.promptForString(
            {messages: newMessages},
            dataSources,
            null,
            (this.streamResults) ? llm.responseStream : null,
            this.retries
        );

        if (result) {
            context.data = {...context.data, [this.outputKey]: result};
        }
    }
}


const STATUS_STREAM = "status";
const RESPONSE_STREAM = "response";

export class AssistantState {

    constructor(name, description, entryAction = null, endState = false,
                config = {
                    useFullHistory: true,
                    failOnError: false,
                    omitDocuments: false,
                    extraInstructions: {preInstructions: "", postInstructions: ""},
                    stream: {target: STATUS_STREAM, passThrough: true}
                }, 
                isAsync = false) {
        this.name = name;
        this.useFullHistory = getParam(config, "useFullHistory", true);
        this.description = description;
        this.entryAction = entryAction;
        this.extraInstructions = config.extraInstructions || {};
        this.transitions = [];
        this.endState = endState;
        this.stream = config.stream || {target: STATUS_STREAM, passThrough: true};
        this.config = config
        this.isAsync = isAsync;

        // If insertDocuments is not defined, default to true
        this.omitDocuments = config.omitDocuments;
    }

    addTransition(toStateName, description) {
        this.transitions.push({to: toStateName, description: description});
    }

    removeTransitions() {
        this.transitions = [];
    }

    buildPrompt(context, dataSources) {

        return [
            ...(this.useFullHistory ? context.history : []),
            {role: "system", content: buildSystemPrompt(this)},
            {role: "user", content: buildStatePrompt(context, this, dataSources)},
        ]
    }

    async getNextState(llm, context, dataSources) {
        const messages = this.buildPrompt(context, dataSources);
        const chatRequest = {messages};
        const prefixes = ["thought", "state"];
        const checkResult = (result) => {
            // Verify we got a valid next state and that it is in the list of transitions
            return result.state && this.transitions.map(t => t.to).includes(result.state);
        }
        const maxAttempts = 3;

        const result = await llm.promptForPrefixData(
            chatRequest,
            prefixes,
            [],
            null,
            checkResult,
            maxAttempts);

        return result;
    }

    async invokeEntryAction(llm, context, dataSources) {
        const actionLLM = llm.clone();

        if (this.omitDocuments) {
            actionLLM.params = {
                ...actionLLM.params,
                options: {...actionLLM.params.options, skipRag: true, ragOnly: true}
            };
        }

        const status = newStatus({inProgress: true, summary: this.description, message: "", icon: "bolt"})

        if (this.stream.target === STATUS_STREAM) {
            actionLLM.responseStream = new StatusOutputStream({},
                llm.responseStream,
                status);
        }

        if (this.stream.passThrough) {
            actionLLM.enablePassThrough();
        }

        if (this.entryAction) {
            try {
                if (this.isAsync) { //so we can have a real async action execute
                    invokeAction(this.entryAction, actionLLM, context, dataSources);
                } else {
                    await invokeAction(this.entryAction, actionLLM, context, dataSources);
                }
                
            } catch (e) {
                console.error("Error invoking entry action in state: " + this.name);
                console.error(e);

                if (this.failOnError) {
                    throw e;
                }
            }
        }

        if (this.stream.target === STATUS_STREAM) {
            status.inProgress = false;
            actionLLM.responseStream = context.responseStream;
            actionLLM.sendStatus(status);
            actionLLM.forceFlush();
        }
    }

    async enter(llm, context, dataSources) {
        if (await isAssistantKilled(context)) {
            return null;
        }
        if (this.isAsync) { //so we can have a real async action execute
            this.invokeEntryAction(llm, context, dataSources);
        } else {
            await this.invokeEntryAction(llm, context, dataSources);
        }
        if (this.transitions.length === 0) {
            return this.name;
        } else if (this.transitions.length === 1) {
            return this.transitions[0].to;
        }

        if (await isAssistantKilled(context)) {
            return null;
        }

        const result = await this.getNextState(llm, context, dataSources);

        return result.state;
    }

}

export class HintState extends AssistantState {
    constructor(name, description, hint, endState = false, config = null) {
        super(name, description, null, endState, {...config, extraInstructions: {postInstructions: hint}});
    }
}

export class UserInputState extends AssistantState {
    constructor(name,
                description,
                promptMessages,
                transitionHint,
                endState = false,
                config = null) {
        super(
            name,
            description,
            [
                outputToResponse(
                    new PromptAction(promptMessages, "user_input", {
                        appendMessages: true,
                        streamResults: true,
                        skipRag: true,
                        ragOnly: true
                    }),
                )
            ],
            endState,
            {...config, extraInstructions: {postInstructions: transitionHint}});

        this.addTransition(USER_INPUT_STATE, "If you need additional information from the user.");
    }
}


export class DoneState extends AssistantState {
    constructor() {
        super("done", "Done", null, true);
    }
}

export const isAssistantKilled = async (context) => {
    try {
        if (context.assistantKilled) {
            return true;
        }

        const user = getUser(context.params);
        const body = context.body;
        const killed = await isKilled(user, context.responseStream, body);
        if (killed) {
            context.assistantKilled = true;
        }
        return killed;
    } catch (e) {
        return true;
    }
}

export const USER_INPUT_STATE = "user_input";

export class AssistantStateMachine {

    constructor(name, description, statesByName, currentState, config = {}) {
        this.name = name;
        this.description = description;
        this.statesByName = statesByName;
        this.currentState = currentState;
        this.maxTransitions = config.maxTransitions || 100;
    }

    async on(llm, context, dataSources) {

        if (!context.data) {
            context.data = {};
        }

        let transitionsLeft = this.maxTransitions;

        while (!this.currentState.endState && transitionsLeft > 0) {

            if (await isAssistantKilled(context)) {
                return;
            }

            transitionsLeft -= 1;
            const nextName = await this.currentState.enter(llm, context, dataSources);

            if (nextName === USER_INPUT_STATE) {
                // The user input state is a "special" state that has an implicit transition back to the
                // state that called it.
                // The user replies and we restart from the state that asked for user input. The
                // state that asked for user input determines how many times we ask for user input.

                sendStateEventToStream(
                    context.responseStream, {
                        assistantStateMachine: {
                            currentState: this.currentState.name,
                            context: {
                                data: context.data,
                                task: context.task,
                                dataSources: context.dataSources,
                                activeDataSources: context.activeDataSources
                            }
                        }
                    });

                return;
            }

            this.currentState = this.statesByName[nextName];

            if (this.currentState === undefined) {
                break;
            }
        }
    }

}

export class StateBasedAssistant {

    constructor(name, displayName, description, handlesDataSources, handlesModel, states, initialState) {
        this.name = name;
        this.displayName = displayName;
        this.handlesDataSources = handlesDataSources;
        this.handlesModel = handlesModel;
        this.description = description;
        this.states = states;
        this.initialState = initialState;
        this.includeUserName = true;
        this.includeUserEmail = true;
    }

    createAssistantStateMachine() {
        return new AssistantStateMachine(
            this.name,
            this.description,
            this.states,
            this.initialState);
    }

    async handler(llm, params, body, dataSources, responseStream) {

        const user = getUser(params).split("@")[0];
        const niceUserName = user.split(".").map(s => s.charAt(0).toUpperCase() + s.slice(1)).join(" ");

        const convoDataSources = await translateUserDataSourcesToHashDataSources(
            getDataSourcesInConversation(body, true)
        );

        const context = {
            data: {
                dataSources: dataSources.map((ds, i) => {
                    return {id: i, type: ds.type, name: ds.name, metadata: ds.metadata};
                }),
                conversationDataSources: convoDataSources,
                userName: niceUserName,
                userEmail: getUser(params),
                activeDataSources: []
            },
            task: body.messages.slice(-1)[0].content,
            dataSources,
            activeDataSources: [],
            conversationDataSources: convoDataSources,
            status: {},
            responseStream,
            params,
            body,
            history: body.messages,
        };

        const stateMachine = this.createAssistantStateMachine();

        llm.enablePassThrough();

        await stateMachine.on(llm, context, dataSources);

        responseStream.end();
    }
}<|MERGE_RESOLUTION|>--- conflicted
+++ resolved
@@ -1,12 +1,6 @@
-<<<<<<< HEAD
 //Copyright (c) 2024 Vanderbilt University  
 //Authors: Jules White, Allen Karns, Karely Rodriguez, Max Moundas
 
-import {getDefaultLLM} from "../../common/llm.js"; //unused
-import {ModelID, Models} from "../../models/models.js";
-import {ConsoleWritableStream} from "../../local/consoleWriteableStream.js";
-=======
->>>>>>> f46b4f8d
 import {newStatus} from "../../common/status.js";
 import {
     sendDeltaToStream,
