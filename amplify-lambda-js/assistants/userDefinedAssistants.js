
//Copyright (c) 2024 Vanderbilt University  
//Authors: Jules White, Allen Karns, Karely Rodriguez, Max Moundas


import {getDataSourcesByUse, isImage} from "../datasource/datasources.js";
import { DynamoDBClient, GetItemCommand } from "@aws-sdk/client-dynamodb";
import { unmarshall } from "@aws-sdk/util-dynamodb";
import {fillInTemplate} from "./instructions/templating.js";
import {PutObjectCommand, S3Client} from "@aws-sdk/client-s3";
import {addAllReferences, DATASOURCE_TYPE, getReferences, getReferencesByType} from "./instructions/references.js";
import {opsLanguages} from "./opsLanguages.js";
import {newStatus, getThinkingMessage} from "../common/status.js";
import {handleAgentInteraction} from "./agentHandler.js";

const s3Client = new S3Client();
const dynamodbClient = new DynamoDBClient({ });

async function getAssistantByAlias(user, assistantId) {
    const params = {
        TableName: process.env.ASSISTANTS_ALIASES_DYNAMODB_TABLE,
        Key: {
            user: { S: user },
            assistantId: { S: assistantId +"?type=latest" }
        }
    };

    try {
        const response = await dynamodbClient.send(new GetItemCommand(params));
        if (response.Item) {
            return unmarshall(response.Item);
        } else {
            console.log("No item retrieved in getAssistantByAlias")
            return null;
        }
    } catch (error) {
        console.error('Error getting assistant alias:', error);
        return null;
    }
}

async function getAssistantByAssistantDatabaseId(id) {

    const params = {
        TableName: process.env.ASSISTANTS_DYNAMODB_TABLE,
        Key: {
            id: { S: id }
        }
    };

    try {
        const response = await dynamodbClient.send(new GetItemCommand(params));
        if (response.Item) {
            return unmarshall(response.Item);
        } else {
            console.log("No item retrieved in getAssistantByAssistantDatabaseId")
            return null;
        }
    } catch (error) {
        console.error('Error getting assistant alias:', error);
        return null;
    }
}

const saveChatToS3 = async (assistant, currentUser, chatBody, metadata) => {
    console.log("saveChatToS3 function")
    // Define the parameters for the putObject operation

    if(!process.env.ASSISTANT_LOGS_BUCKET_NAME) {
        console.error("ASSISTANT_LOGS_BUCKET_NAME environment variable is not set");
        console.log("Will not log assistant chat");
        return null;
    }

    // date string in format 2023-12-29/
    const date = new Date().toISOString().split('T')[0];
    const requestId = chatBody.options.requestId;

    const key = `${assistant.assistantId}/${date}/${currentUser}/${requestId}.json`;

    const putObjectParams = {
        Bucket: process.env.ASSISTANT_LOGS_BUCKET_NAME,
        Key: key,
        Body: JSON.stringify({request:chatBody, currentUser, metadata}),
    };

    try {
        // Upload the object to S3
        const data = await s3Client.send(new PutObjectCommand(putObjectParams));
        console.log("Object uploaded successfully. Location:", resultKey);
        return data;
    } catch (error) {
        console.error("Error uploading object:", error);
        throw error;
    }
}

const isMemberOfGroup = async (current_user, ast_owner, token) => {

    try {
        const params = {
            TableName: process.env.GROUPS_DYNAMO_TABLE,
            Key: {
                group_id: { S: ast_owner }
            }
        };
    
        const response = await dynamodbClient.send(new GetItemCommand(params));
        
        if (response.Item) {
            const item = unmarshall(response.Item);
            // Check if the group is public or if the user is a direct member, a system user, or a member of an amplify group
            if (item.isPublic || 
                (item.members && Object.keys(item.members).includes(current_user)) || 
                (item.systemUsers && item.systemUsers.includes(current_user)) || 
                userInAmplifyGroup(item.amplifyGroups ?? [], token)) {
                return true;
            } 
            console.error( `User is not a member of groupId: ${ast_owner}`);
        } else {
            console.error(`No group entry found for groupId: ${ast_owner}`);
        }
    
    } catch (error) {
        console.error(`An error occurred while processing groupId ${ast_owner}:`, error);   
    }
}

const userInAmplifyGroup = async (amplifyGroups, token) => {
    if (amplifyGroups.length === 0) return false;
    console.log("Checking if user is in amplify groups: ", amplifyGroups)

    const apiBaseUrl = process.env.API_BASE_URL;
    if (!apiBaseUrl) {
        console.error("API_BASE_URL environment variable is not set");
        return false;
    }

    try {
        const response = await fetch(`${apiBaseUrl}/amplifymin/verify_amp_member`, {
        method: 'POST',
        headers: {
            'Content-Type': 'application/json',
            'Authorization': `Bearer ${token}`
        },
        body: JSON.stringify({data: {groups: amplifyGroups}})
        });
        
        const responseContent = await response.json();

        if (response.status !== 200 || !responseContent.success) {
            console.error(`Error verifying amp group membership: ${responseContent}`);
            return false;
        } else if (response.status === 200 && responseContent.success) {
            return responseContent.isMember || false;
        }
    } catch (e) {
        console.error(`Error verifying amp group membership: ${e}`);
        
    }
    return false;


}

export const getUserDefinedAssistant = async (current_user, assistantBase, ast_owner, assistantPublicId, token) => {
    if (!ast_owner) return null;

    // verify the user has access to the group since this is a group assistant
    if (assistantPublicId.startsWith("astgp") && current_user !== ast_owner) {
        console.log( `Checking if ${current_user} is a member of group: ${ast_owner}`);
        if (!isMemberOfGroup(current_user, ast_owner, token)) return null;
    }

    const assistantAlias = await getAssistantByAlias(ast_owner, assistantPublicId);

    if (assistantAlias) {
        const assistant = await getAssistantByAssistantDatabaseId(
            assistantAlias.data.id
        );

        console.log("Assistant found by alias: ", assistant);

        const userDefinedAssistant =  fillInAssistant(assistant, assistantBase)
        console.log(`Client Selected Assistant: `, userDefinedAssistant.displayName)
        return userDefinedAssistant;
    }

    return null;
};


export const fillInAssistant = (assistant, assistantBase) => {
    return {
        name: assistant.name,
        displayName: assistant.name,
        handlesDataSources: (ds) => {
            return true;
        },
        handlesModel: (model) => {
            return true;
        },
        description: assistant.description,

        disclaimer: assistant.disclaimer ?? '',

        handler: async (llm, params, body, ds, responseStream) => {

                const references = {};

            if(assistant.skipRag) {
                params = {
                    ...params,
                options:{...params.options, skipRag: true}
                }
            }

            if(assistant.ragOnly) {
                params = {
                    ...params,
                    options:{...params.options, ragOnly: true}
                }
            }

            const dataSourceOptions = {};
            if(assistant.data && assistant.data.dataSourceOptions) {
                dataSourceOptions.dataSourceOptions = assistant.data.dataSourceOptions;
            }

            const suffixMessages = [];
            const extraMessages = [];

            if(params && params.options){
                if(params.options.timeZone) {
                    extraMessages.push({
                        role: "user",
                        content: "Helpful info, don't repeat: The user is in the " + params.options.timeZone + " time zone."
                    });
                }
                if(params.options.time){
                    extraMessages.push({
                        role: "user",
                        content: "Helpful info, don't repeat: The current time for the user is " + params.options.time
                    });
                }
            }

            if (assistant.data && assistant.data.trackConversations) {
                body.options.trackConversations = true;
            }

            if(assistant.data && assistant.data.messageOptions) {
                if(assistant.data.messageOptions.includeMessageIds){

                    const messageIdMapping = {};

                    body.messages = body.messages.map((m, i) => {

                        messageIdMapping[i] = m.id;

                        return {
                            ...m,
                            content: "MsgID: " + i + "\n\n" + m.content
                        };
                    });

                    llm.sendStateEventToStream({
                       messageIdMapping
                    });

                    extraMessages.push({
                        role: "user",
                        content:"You can have references or prior messages inserted into your response by " +
                            "referencing the MsgId like this %^MsgID. Examples %^0, %^1, etc. The reference" +
                            "will be replaced with the content of that message. DO NOT OUTPUT OR TALK ABOUT " +
                            "THESE IDS TO THE USER."
                    });
                }
            }


            if(assistant.data && assistant.data.dataSourceOptions) {

                const dataSourceMetadataForInsertion = [];
                const available = await getDataSourcesByUse(params, body, ds);

                if (assistant.data.dataSourceOptions.insertConversationDocumentsMetadata) {
                        dataSourceMetadataForInsertion.push(...(assistant.dataSources || []));
                        dataSourceMetadataForInsertion.push(...(available.conversationDataSources || []));
                }
                if (assistant.data.dataSourceOptions.insertAttachedDocumentsMetadata ){
                    dataSourceMetadataForInsertion.push(...(available.attachedDataSources || []));
                }

                if (dataSourceMetadataForInsertion.length > 0) {

                        const dataSourceSummaries = dataSourceMetadataForInsertion.map(ds => {

                            // If we have a userDataSourceId, use that, otherwise use the id.
                            // This is important if we need the original file text for any reason.
                            // The hash data source id can't be used to get the file text, but the
                            // user data source id can. The user data source id can also be translated
                            // back to the hash data source id if needed.
                            const dsid =  (ds.metadata && ds.metadata.userDataSourceId) ?
                                ds.metadata.userDataSourceId : ds.id;

                            return {id: dsid, name: ds.name, type:ds.type, metadata:(ds.metadata || {})};
                        });

                        addAllReferences(references, DATASOURCE_TYPE, dataSourceSummaries);
                        const dsR = getReferencesByType(references, DATASOURCE_TYPE);

                        const metadataStr = (r) => {
                            return Object.entries(r.object.metadata).map(
                                ([k,v]) => `${k}:${v}`).join("; ");
                        }

                        const dataSourceText = "Short_ID,NAME,TYPE,METADATA\n" + dsR.map(
                            r => r.type+r.id +","+r.object.name+","+r.object.type+","+metadataStr(r)).join("\n");

                        extraMessages.push({
                            role: "user",
                            content:
                            `You have the following data sources and documents available:
                            -------------                        
                            ${dataSourceText}
                            -------------
                            Any operation that asks for an ID or Key should be supplied with the Short_ID from the list above
                            of the corresponding data source or document. Avoid discussing these IDs, keys, etc. with the user
                            as they can't see them. If they ask you about them, it is OK to tell them and use them for operations, 
                            but otherwise don't describe them in your answers as it might confuse the user.
                            `,
                        });
                }
                if (assistant.data.dataSourceOptions.includeDownloadLinks ) { 
                    extraMessages.push({
                        role: "user",
                        content: `
                        Any documents you reference in your response MUST be formatted in the following way:
                            [<filename>](#dataSource:<filename>)

                            - Any spaces in the file name must be converted to '&' in the (#dataSource:<filename>)
                            Examples:
                            - Original Filename: Project Plan 2023.docx
                              Formatted: [Project Plan 2023.docx](#dataSource:Project&Plan&2023.docx)

                            - Original Filename: monthly_report.pdf
                              Formatted: [monthly_report.pdf)](#dataSource:monthly_report.pdf)
                        
                        Never under any circumstance make up document names. If you are not made aware of any documents then assume you do not have any to reference.
                        `});
                }
            }

            let blockTerminator = null;

<<<<<<< HEAD
            if (assistant.data && assistant.data.opsLanguageVersion === "v4") {

                const statusInfo = newStatus(
                    {
                        animated: true,
                        inProgress: true,
                        sticky: true,
                        summary: `Thinking...`,
                        icon: "info",
                    }
                );

                let workflowTemplateId = assistant.data?.workflowTemplateId ? 
                                          {workflow: {templateId: assistant.data.workflowTemplateId}} : {};

                if (!workflowTemplateId.workflow && assistant.data.baseWorkflowTemplateId) { // backup
                    workflowTemplateId = {workflow: {templateId: assistant.data.baseWorkflowTemplateId}};
                }

                const response = invokeAgent(
                    params.account.accessToken,
                    params.options.conversationId,
                    params.options.requestId,
                    body.messages,
                    {assistant, model: params.model.id, ...workflowTemplateId} // built in 
                );
                llm.sendStatus(statusInfo);
                llm.forceFlush();
                llm.forceFlush();

                //const result = await response;
                var stopPolling = false;
                var result = null;
                await Promise.race([
                    response.then(r => {
                        stopPolling = true;
                        result = r;
                        return r;
                    }),
                    listenForAgentUpdates(params.account.accessToken, params.account.user, params.options.conversationId, (state) => {

                        if(!state) {
                            return !stopPolling;
                        }

                        console.log("Agent state updated:", state);
                        let msg = getThinkingMessage();
                        let details = "";//JSON.stringify(state);
                        if(state.state){
                            try {
                                const tool_call = JSON.parse(state.state);
                                const tool = tool_call.tool;
                                if(tool === "terminate"){
                                    msg = "Hold on..."
                                }
                                else if(tool === "exec_code"){
                                    msg = "Executing code..."
                                    details = `\`\`\`python\n\n${tool_call.args.code}\n\n\`\`\``;
                                }
                                else {
                                    function formatToolCall(toolCall) {
                                        const lines = [`Calling: ${toolCall.tool}`, '   with:'];
                                        Object.entries(toolCall.args).forEach(([key, value]) => {
                                            lines.push(`      ${key}: ${JSON.stringify(value)}`);
                                        });
                                        return lines.join('\n');
                                    }

                                    msg = "Calling: " + tool_call.tool;
                                    details = formatToolCall(tool_call);
                                }
                            }catch (e){
                            }
                        }
                        else {
                            msg = `Agent state updated: ${JSON.stringify(state)}`;
                        }
                        statusInfo.summary = msg;
                        statusInfo.message = details
                        llm.sendStatus(statusInfo);
                        llm.forceFlush();
                        return !stopPolling;
                    })
                ]);

                llm.sendStateEventToStream({
                    agentLog: result
                })
                llm.forceFlush();

                if (result.success) {
                    let responseFromAssistant = result.data.result?.findLast(msg => msg.role === 'assistant')?.content;

                    if(responseFromAssistant) {
                        if (responseFromAssistant.args && responseFromAssistant.args.message) {
                            responseFromAssistant = responseFromAssistant.args.message;
                        } else {
                            responseFromAssistant = JSON.stringify(responseFromAssistant);
                        }
                    }
                    else {
                        console.log("Error getting the last assistant message from the agent result: ", JSON.stringify(result));
                        responseFromAssistant = "No response from assistant. Something went wrong.";
                    }

                    const summaryRequest = {
                        ...body,
                        messages: [
                            {
                                role: "user",
                                content:
                                    `The user's prompt was: ${body.messages.slice(-1)[0].content}` +
                                    `\n\nA log of the assistant's reasoning / work:\n---------------------\n${JSON.stringify(result.data.result)}` +
                                    `\n\n---------------------` +
                                    `\n\nRespond to the user.`
                            }]};

                    await llm.prompt(summaryRequest, []);

                }

=======
            if(assistant.data && assistant.data.opsLanguageVersion === "v4") {
                // Use the standalone agent handler
                await handleAgentInteraction(llm, params, body, assistant);
>>>>>>> 98e25cbe
                return;

            } else if(assistant.data && assistant.data.operations && assistant.data.operations.length > 0) {
                if (assistant.data.opsLanguageVersion !== "custom") {
                    const opsLanguageVersion = assistant.data.opsLanguageVersion || "v1";
                    const langVersion = opsLanguages[opsLanguageVersion];
                    const instructionsPreProcessor = langVersion.instructionsPreProcessor;

                    if (instructionsPreProcessor) {
                        assistant.instructions = instructionsPreProcessor(assistant.instructions);
                    }

                    const langMessages = langVersion.messages;
                    blockTerminator = langVersion.blockTerminator;
                    extraMessages.push(...langMessages);
                    suffixMessages.push(...(langVersion.suffixMessages || []));
                }
                const containsIntegrations = assistant.data.operations.some(op => op.tags.includes("integration"));
                if (containsIntegrations) {
                    const integrationInstructions = `
                    If you detect an error message regarding *api credentials* please respond with your message and then finish with:

                        \`\`\` integrationsDialog 
                        \`\`\`

                    You must provide this exactly with the 3 tick marks and a newline, so i can render a button. Let the user know they can connect to the service by clicking on the button. 

                    This only applies when you have been notified there was an error regarding *api credentials* otherwise DO NOT mention it
                    `;
                    assistant.instructions += "\n\n" + integrationInstructions;
                }

            }


            const messagesWithoutSystem = body.messages.filter(
                (message) => message.role !== "system"
            );

            const groupType = body.options.groupType;
            if (groupType) {
                const groupTypeData = assistant.data.groupTypeData[groupType];
                if (!groupTypeData.isDisabled) {
                    assistant.instructions += "\n\n" + groupTypeData.additionalInstructions;
                    assistant.dataSources = [...assistant.dataSources, ...groupTypeData.dataSources];
                }
            }

            if (assistant.data && assistant.data.supportConvAnalysis) {
                body.options.analysisCategories = assistant.data?.analysisCategories ?? [];
            }

            const instructions = await fillInTemplate(
                llm,
                params,
                body,
                ds,
                assistant.instructions,
                {
                    assistant: assistant,
                    operations: assistant.data?.operations || []
                }
            );

                llm.sendStateEventToStream({
                    references: getReferences(references),
                    opsConfig: {
                        opFormat: {
                            name: "functionCalling",
                            type: "regex",
                            opPattern: "(\\w+)\\s*\\((.*)\\)\\s*$",
                            opIdGroup: 1,
                            opArgsGroup: 2,
                        },
                    }
                })

                const updatedBody = {
                    ...body,
                    messages: [
                        ...messagesWithoutSystem.slice(0,-1),
                        {
                            role: "user",
                            content: "Pay close attention to any provided information. Unless told otherwise, " +
                                "cite the information you are provided with quotations supporting your analysis " +
                                "the [Page X, Slide Y, Paragraph Q, etc.] of the quotation.",
                            data: {dataSources: assistant.dataSources}
                        },
                        {
                            role: 'system',
                            content: instructions,
                        },
                        ...extraMessages,
                        body.messages.slice(-1)[0],
                        ...suffixMessages
                    ],
                    options: {
                        ...body.options,
                        ...dataSourceOptions,
                        prompt: instructions,
                    }
                };
            
            // for now we will include the ds in the current message
            if (assistant.dataSources && !dataSourceOptions.disableDataSources) updatedBody.imageSources =  [...(updatedBody.imageSources || []), ...assistant.dataSources.filter(ds => isImage(ds))];

            await assistantBase.handler(
                llm,
                {...params, blockTerminator: blockTerminator || params.blockTerminator},
                updatedBody,
                ds,
                responseStream);

            try {
                if (assistant.data && assistant.data.logChats) {
                    const user = assistant.data.logAnonymously ?
                        "anonymous" : params.account.user;

                    await saveChatToS3(
                        assistant,
                        user,
                        body,
                        {
                            user: params.account.user,
                            assistant: assistant,
                            dataSources: ds,
                        }
                    );
                }
            } catch (e) {
                console.error('Error logging assistant chat to S3:', e);
            }
        }
    };

}<|MERGE_RESOLUTION|>--- conflicted
+++ resolved
@@ -354,7 +354,6 @@
 
             let blockTerminator = null;
 
-<<<<<<< HEAD
             if (assistant.data && assistant.data.opsLanguageVersion === "v4") {
 
                 const statusInfo = newStatus(
@@ -475,12 +474,6 @@
                     await llm.prompt(summaryRequest, []);
 
                 }
-
-=======
-            if(assistant.data && assistant.data.opsLanguageVersion === "v4") {
-                // Use the standalone agent handler
-                await handleAgentInteraction(llm, params, body, assistant);
->>>>>>> 98e25cbe
                 return;
 
             } else if(assistant.data && assistant.data.operations && assistant.data.operations.length > 0) {
