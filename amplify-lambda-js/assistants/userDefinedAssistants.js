--- conflicted
+++ resolved
@@ -1,12 +1,8 @@
-<<<<<<< HEAD
 
 //Copyright (c) 2024 Vanderbilt University  
 //Authors: Jules White, Allen Karns, Karely Rodriguez, Max Moundas
 
 
-import {ModelID, Models} from "../models/models.js";
-=======
->>>>>>> f46b4f8d
 import {getDataSourcesByUse, isImage} from "../datasource/datasources.js";
 import {mapReduceAssistant} from "./mapReduceAssistant.js";
 import { DynamoDBClient, GetItemCommand } from "@aws-sdk/client-dynamodb";
