--- conflicted
+++ resolved
@@ -70,15 +70,8 @@
     ASSISTANT_QUEUE_NAME: vu-amplify-${sls:stage}-assistant-tasks
     TRACING_ENABLED: true
     DATASOURCE_REGISTRY_DYNAMO_TABLE: vu-amplify-${sls:stage}-datasource-registry
-<<<<<<< HEAD
-    ASSISTANTS_CHAT_CODE_INTERPRETER_ENDPOINT: ${self:custom.stageVariables.ASSISTANTS_CHAT_CODE_INTERPRETER_ENDPOINT}
     API_KEYS_DYNAMODB_TABLE: vu-amplify-object-access-${sls:stage}-api-keys
     API_BASE_URL: ${self:custom.stageVariables.API_BASE_URL}
-    ASSISTANTS_API_BASE_URL: ${self:custom.stageVariables.ASSISTANTS_API_BASE_URL}
-=======
-    API_KEYS_DYNAMODB_TABLE: vu-amplify-object-access-${sls:stage}-api-keys
-    API_BASE_URL: ${self:custom.stageVariables.API_BASE_URL}
->>>>>>> 995e42f4
     COST_CALCULATIONS_DYNAMO_TABLE: vu-amplify-${sls:stage}-cost-calculations
     HISTORY_COST_CALCULATIONS_DYNAMO_TABLE: vu-amplify-${sls:stage}-history-cost-calculations
     MODEL_RATE_TABLE: chat-billing-${sls:stage}-model-rates
@@ -93,13 +86,8 @@
       managedPolicies:
         - arn:aws:iam::aws:policy/service-role/AWSLambdaBasicExecutionRole      
         - - arn:aws:iam::${aws:accountId}:policy/${self:provider.environment.LAMBDA_JS_IAM_POLICY_NAME}
-<<<<<<< HEAD
-
-
-=======
-
-
->>>>>>> 995e42f4
+
+
 functions:
   chat:
     handler: index.handler
