--- conflicted
+++ resolved
@@ -53,11 +53,6 @@
     OAUTH_ISSUER_BASE_URL: ${self:custom.stageVariables.OAUTH_ISSUER_BASE_URL}
     SECRETS_NAME: ${self:custom.stageVariables.SECRETS_NAME}
     SECRETS_ARN_NAME: ${self:custom.stageVariables.SECRETS_ARN_NAME}
-<<<<<<< HEAD
-
-
-    
-=======
     OPENAI_ENDPOINT: ${self:custom.stageVariables.OPENAI_ENDPOINT}
     USAGE_ENDPOINT: ${self:custom.stageVariables.USAGE_ENDPOINT}
     OPS_ENDPOINT: ${self:custom.stageVariables.OPS_ENDPOINT}
@@ -71,7 +66,6 @@
     OBJECT_ACCESS_PERMISSIONS_ENDPOINT: ${self:custom.stageVariables.OBJECT_ACCESS_PERMISSIONS_ENDPOINT}
     ASSISTANT_QUEUE_NAME: vu-amplify-${sls:stage}-assistant-tasks
     TRACING_ENABLED: false
->>>>>>> 56408c96
 
   iam:
     role:
