service: vu-amplify-js
frameworkVersion: '3'

plugins:
  - serverless-offline

custom:
  serverless-offline: 
    custom:
      config: ${file(../var/${self:provider.stage}-var.yml)} 
  stageVariables: ${file(../var/${self:provider.stage}-var.yml)} 

  stages:
    - dev
    - staging
    - prod


provider:
  name: aws
  runtime: nodejs18.x
  stage: ${opt:stage, 'dev'}
  region: us-east-1
  versionFunctions: false
  environment:
    #Local Resources Created
    TRACING_ENABLED: false
    TRACE_BUCKET_NAME: ${self:custom.stageVariables.DEPLOYMENT_NAME}-${sls:stage}-chat-traces
    #Is this in use?
    ASSISTANT_QUEUE_NAME: ${self:custom.stageVariables.DEPLOYMENT_NAME}-${sls:stage}-assistant-tasks
    ASSISTANT_TASK_RESULTS_BUCKET_NAME: ${self:custom.stageVariables.DEPLOYMENT_NAME}-${sls:stage}-assistant-results

    #Reference Resource createb by other services
    FILES_DYNAMO_TABLE: ${self:custom.stageVariables.DEPLOYMENT_NAME}-${sls:stage}-user-files
    REQUEST_STATE_DYNAMO_TABLE: ${self:custom.stageVariables.DEPLOYMENT_NAME}-${sls:stage}-request-state
    HASH_FILES_DYNAMO_TABLE: amplify-${self:custom.stageVariables.DEPLOYMENT_NAME}-${sls:stage}-hash-files
    CHAT_USAGE_DYNAMO_TABLE: ${self:custom.stageVariables.DEPLOYMENT_NAME}-${sls:stage}-chat-usage
    S3_CHUNKS_BUCKET_NAME: ${self:custom.stageVariables.DEPLOYMENT_NAME}-{sls:stage}-rag-chunks
    S3_FILE_TEXT_BUCKET_NAME: ${self:custom.stageVariables.DEPLOYMENT_NAME}-${sls:stage}-file-text
    USAGE_ENDPOINT: https://${self:custom.stageVariables.CUSTOM_API_DOMAIN}/accounting/charge
    RAG_ENDPOINT: https://${self:custom.stageVariables.CUSTOM_API_DOMAIN}/embedding-dual-retrieval
    OBJECT_ACCESS_PERMISSIONS_ENDPOINT: https://${self:custom.stageVariables.CUSTOM_API_DOMAIN}/utilities/simulate_access_to_objects
   
    #Stand Alone Vars Referenced from local vars file
    AZURE_OPENAI_RESOURCE_NAME: ${self:custom.stageVariables.AZURE_OPENAI_RESOURCE_NAME}
    OPENAI_ENDPOINT: ${self:custom.stageVariables.OPENAI_ENDPOINT}
    RAG_ASSISTANT_MODEL_ID: ${self:custom.stageVariables.RAG_ASSISTANT_MODEL_ID}
    LLM_ENDPOINTS_SECRETS_NAME: ${sls:stage}-openai-endpoints
    LLM_ENDPOINTS_SECRETS_NAME_ARN: ${self:custom.stageVariables.LLM_ENDPOINTS_SECRETS_NAME_ARN}
    COGNITO_USER_POOL_ID: ${self:custom.stageVariables.COGNITO_USER_POOL_ID}
    COGNITO_CLIENT_ID: ${self:custom.stageVariables.COGNITO_CLIENT_ID}
    OAUTH_AUDIENCE: ${self:custom.stageVariables.OAUTH_AUDIENCE}
    OAUTH_ISSUER_BASE_URL: ${self:custom.stageVariables.OAUTH_ISSUER_BASE_URL}
    SECRETS_NAME: ${self:custom.stageVariables.SECRETS_NAME}
    SECRETS_ARN_NAME: ${self:custom.stageVariables.SECRETS_ARN_NAME}
    OPENAI_ENDPOINT: ${self:custom.stageVariables.OPENAI_ENDPOINT}
    USAGE_ENDPOINT: ${self:custom.stageVariables.USAGE_ENDPOINT}
    OPS_ENDPOINT: ${self:custom.stageVariables.OPS_ENDPOINT}
    CHAT_USAGE_DYNAMO_TABLE: vu-amplify-${sls:stage}-chat-usage
    REQUEST_STATE_DYNAMO_TABLE: vu-amplify-${sls:stage}-request-state
    HASH_FILES_DYNAMO_TABLE: ${self:custom.stageVariables.HASH_FILES_DYNAMO_TABLE}
    TRACE_BUCKET_NAME: vu-amplify-${sls:stage}-chat-traces
    ASSISTANT_TASK_RESULTS_BUCKET_NAME: vu-amplify-${sls:stage}-assistant-results
    ASSISTANT_LOGS_BUCKET_NAME: vu-amplify-${sls:stage}-assistant-chat-logs
    ASSISTANTS_ALIASES_DYNAMODB_TABLE: vu-amplify-assistants-${sls:stage}-assistant-aliases
    ASSISTANTS_DYNAMODB_TABLE: vu-amplify-assistants-${sls:stage}-assistants
    OBJECT_ACCESS_PERMISSIONS_ENDPOINT: ${self:custom.stageVariables.OBJECT_ACCESS_PERMISSIONS_ENDPOINT}
    ASSISTANT_QUEUE_NAME: vu-amplify-${sls:stage}-assistant-tasks
    TRACING_ENABLED: false
    DATASOURCE_REGISTRY_DYNAMO_TABLE: vu-amplify-${sls:stage}-datasource-registry
    ASSISTANTS_CHAT_CODE_INTERPRETER_ENDPOINT: ${self:custom.stageVariables.ASSISTANTS_CHAT_CODE_INTERPRETER_ENDPOINT}
    API_KEYS_DYNAMODB_TABLE: vu-amplify-object-access-${sls:stage}-api-keys
    API_BASE_URL: ${self:custom.stageVariables.API_BASE_URL}
    ASSISTANTS_API_BASE_URL: ${self:custom.stageVariables.ASSISTANTS_API_BASE_URL}
    

  iam:
    role:
      statements:
        - Effect: Allow
          Action:
            - secretsmanager:GetSecretValue
            - s3:GetObject
            - s3:ListBucket
            - dynamodb:GetItem
            - dynamodb:PutItem
<<<<<<< HEAD
=======
            - dynamodb:Query 
            - dynamodb:UpdateItem
            - sqs:SendMessage
            - sqs:DeleteMessage
>>>>>>> bc93105a
            - bedrock:InvokeModelWithResponseStream
            - bedrock:InvokeModel
          Resource:
            - 'arn:aws:secretsmanager:us-east-1:*:secret:${self:provider.environment.SECRETS_ARN_NAME}'
            - '${self:provider.environment.LLM_ENDPOINTS_SECRETS_NAME_ARN}'
            - "arn:aws:s3:::${self:provider.environment.S3_FILE_TEXT_BUCKET_NAME}/*"
            - "arn:aws:s3:::${self:provider.environment.TRACE_BUCKET_NAME}/*"
            - "arn:aws:s3:::${self:provider.environment.ASSISTANT_TASK_RESULTS_BUCKET_NAME}/*"
            - "arn:aws:s3:::${self:provider.environment.ASSISTANT_LOGS_BUCKET_NAME}/*"
            - "arn:aws:sqs:${aws:region}:*:${self:provider.environment.ASSISTANT_QUEUE_NAME}"
            - "arn:aws:dynamodb:${aws:region}:*:table/${self:provider.environment.CHAT_USAGE_DYNAMO_TABLE}"
<<<<<<< HEAD
=======
            - "arn:aws:dynamodb:${aws:region}:*:table/${self:provider.environment.CHAT_USAGE_DYNAMO_TABLE}/*"
            - "arn:aws:dynamodb:${aws:region}:*:table/${self:provider.environment.API_KEYS_DYNAMODB_TABLE}"
            - "arn:aws:dynamodb:${aws:region}:*:table/${self:provider.environment.API_KEYS_DYNAMODB_TABLE}/*"
>>>>>>> bc93105a
            - "arn:aws:dynamodb:${aws:region}:*:table/${self:provider.environment.REQUEST_STATE_DYNAMO_TABLE}"
            - "arn:aws:dynamodb:${aws:region}:*:table/${self:provider.environment.HASH_FILES_DYNAMO_TABLE}"
            - 'arn:aws:bedrock:*::foundation-model/anthropic.claude-instant-v1'
            - 'arn:aws:bedrock:*::foundation-model/anthropic.claude-v2:1'
            - 'arn:aws:bedrock:*::foundation-model/anthropic.claude-3-sonnet-20240229-v1:0'
            - 'arn:aws:bedrock:*::foundation-model/anthropic.claude-3-haiku-20240307-v1:0'
            - 'arn:aws:bedrock:*::foundation-model/anthropic.claude-3-opus-20240229-v1:0'
            - 'arn:aws:bedrock:*::foundation-model/anthropic.claude-3-5-sonnet-20240620-v1:0'
            - 'arn:aws:bedrock:*::foundation-model/mistral.mistral-7b-instruct-v0:2'
            - 'arn:aws:bedrock:*::foundation-model/mistral.mixtral-8x7b-instruct-v0:1'
            - 'arn:aws:bedrock:*::foundation-model/mistral.mistral-large-2402-v1:0'
            

        - Effect: Allow
          Action:
            - dynamodb:GetItem
            - dynamodb:Query
            - dynamodb:Scan
          Resource:
            - "arn:aws:dynamodb:${aws:region}:*:table/${self:provider.environment.ASSISTANTS_ALIASES_DYNAMODB_TABLE}"
            - "arn:aws:dynamodb:${aws:region}:*:table/${self:provider.environment.ASSISTANTS_DYNAMODB_TABLE}"
        - Effect: Allow
          Action:
            - dynamodb:GetItem
          Resource:
            - "arn:aws:dynamodb:${aws:region}:*:table/${self:provider.environment.DATASOURCE_REGISTRY_DYNAMO_TABLE}"
        - Effect: Allow
          Action:
            - dynamodb:DeleteItem
          Resource:
            - "arn:aws:dynamodb:${aws:region}:*:table/${self:provider.environment.REQUEST_STATE_DYNAMO_TABLE}"

functions:
  chat:
    handler: index.handler
    memorySize: 1024
    timeout: 900
    url:
      cors: true
      invokeMode: RESPONSE_STREAM

resources:
  Resources:
    RequestStateDynamoDbTable:
      Type: 'AWS::DynamoDB::Table'
      Properties:
        BillingMode: PAY_PER_REQUEST
        AttributeDefinitions:
          -
            AttributeName: requestId
            AttributeType: S
          -
            AttributeName: user
            AttributeType: S
        KeySchema:
          -
            AttributeName: user
            KeyType: HASH
          -
            AttributeName: requestId
            KeyType: RANGE
        TableName: ${self:provider.environment.REQUEST_STATE_DYNAMO_TABLE}
    DatasourceRegistryDynamoDbTable:
      Type: 'AWS::DynamoDB::Table'
      Properties:
        BillingMode: PAY_PER_REQUEST
        AttributeDefinitions:
          -
            AttributeName: type
            AttributeType: S
        KeySchema:
          -
            AttributeName: type
            KeyType: HASH
        TableName: ${self:provider.environment.DATASOURCE_REGISTRY_DYNAMO_TABLE}
    ChatTracesBucket:
         Type: AWS::S3::Bucket
         Properties:
           BucketName: ${self:provider.environment.TRACE_BUCKET_NAME}
    AssistantTaskQueue:
          Type: "AWS::SQS::Queue"
          Properties:
            VisibilityTimeout: 900
            QueueName: ${self:provider.environment.ASSISTANT_QUEUE_NAME}
    AssistantTaskResultsBucket:
         Type: AWS::S3::Bucket
         Properties:
           BucketName: ${self:provider.environment.ASSISTANT_TASK_RESULTS_BUCKET_NAME}
    AssistantLogsBucket:
         Type: AWS::S3::Bucket
         Properties:
           BucketName: ${self:provider.environment.ASSISTANT_LOGS_BUCKET_NAME}<|MERGE_RESOLUTION|>--- conflicted
+++ resolved
@@ -84,13 +84,10 @@
             - s3:ListBucket
             - dynamodb:GetItem
             - dynamodb:PutItem
-<<<<<<< HEAD
-=======
             - dynamodb:Query 
             - dynamodb:UpdateItem
             - sqs:SendMessage
             - sqs:DeleteMessage
->>>>>>> bc93105a
             - bedrock:InvokeModelWithResponseStream
             - bedrock:InvokeModel
           Resource:
@@ -102,12 +99,9 @@
             - "arn:aws:s3:::${self:provider.environment.ASSISTANT_LOGS_BUCKET_NAME}/*"
             - "arn:aws:sqs:${aws:region}:*:${self:provider.environment.ASSISTANT_QUEUE_NAME}"
             - "arn:aws:dynamodb:${aws:region}:*:table/${self:provider.environment.CHAT_USAGE_DYNAMO_TABLE}"
-<<<<<<< HEAD
-=======
             - "arn:aws:dynamodb:${aws:region}:*:table/${self:provider.environment.CHAT_USAGE_DYNAMO_TABLE}/*"
             - "arn:aws:dynamodb:${aws:region}:*:table/${self:provider.environment.API_KEYS_DYNAMODB_TABLE}"
             - "arn:aws:dynamodb:${aws:region}:*:table/${self:provider.environment.API_KEYS_DYNAMODB_TABLE}/*"
->>>>>>> bc93105a
             - "arn:aws:dynamodb:${aws:region}:*:table/${self:provider.environment.REQUEST_STATE_DYNAMO_TABLE}"
             - "arn:aws:dynamodb:${aws:region}:*:table/${self:provider.environment.HASH_FILES_DYNAMO_TABLE}"
             - 'arn:aws:bedrock:*::foundation-model/anthropic.claude-instant-v1'
