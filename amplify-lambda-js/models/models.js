<<<<<<< HEAD
//Copyright (c) 2024 Vanderbilt University  
//Authors: Jules White, Allen Karns, Karely Rodriguez, Max Moundas
=======

export const getUserAvailableModels = async (accessToken) => {
    const apiUrl = process.env.API_BASE_URL + '/available_models'; 
    
    const response = await fetch(apiUrl, {
        method: "GET",
        headers: {
            "Content-Type": "application/json",
            "Authorization": "Bearer "+accessToken
        },
    });
>>>>>>> f46b4f8d

    if (!response.ok) {
        console.error("Error fetching ops: ", response.statusText);
        return [];
    }

    const data = await response.json();

    if(!data || !data.success || !data.data || !data.data.models) {
        console.error("Missing data in user available models response: ", response.statusText);
        return [];
    }

    const modelsMap = data.data.models.reduce((acc, model) => {
        acc[model.id] = model; // Use the model's `id` as the key
        return acc;
    }, {});

    const model_data = {...data.data, models: modelsMap};

    // if default is null, we will override it with the user chosen model in router.
    if (!model_data.advanced) model_data.advanced = model_data.default;
    if (!model_data.cheapest) model_data.cheapest = model_data.default;

    return model_data;
}
<|MERGE_RESOLUTION|>--- conflicted
+++ resolved
@@ -1,8 +1,5 @@
-<<<<<<< HEAD
 //Copyright (c) 2024 Vanderbilt University  
 //Authors: Jules White, Allen Karns, Karely Rodriguez, Max Moundas
-=======
-
 export const getUserAvailableModels = async (accessToken) => {
     const apiUrl = process.env.API_BASE_URL + '/available_models'; 
     
@@ -13,7 +10,6 @@
             "Authorization": "Bearer "+accessToken
         },
     });
->>>>>>> f46b4f8d
 
     if (!response.ok) {
         console.error("Error fetching ops: ", response.statusText);
